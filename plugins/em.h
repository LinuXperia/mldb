--- conflicted
+++ resolved
@@ -100,19 +100,6 @@
 
 struct EMFunction: public ValueFunctionT<EMInput, EMOutput> {
     EMFunction(MldbServer * owner,
-<<<<<<< HEAD
-                PolyConfig config,
-                const std::function<bool (const Json::Value &)> & onProgress);
-
-    virtual Any getStatus() const;
-
-    virtual FunctionOutput apply(const FunctionApplier & applier,
-                              const FunctionContext & context) const;
-
-    /** Describe what the input and output is for this function. */
-    virtual FunctionInfo getFunctionInfo() const;
-
-=======
                PolyConfig config,
                const std::function<bool (const Json::Value &)> & onProgress);
 
@@ -123,7 +110,6 @@
     bindT(SqlBindingScope & outerContext,
           const std::shared_ptr<RowValueInfo> & input) const override;
    
->>>>>>> 446120ee
     EMFunctionConfig functionConfig;
 
      // holds the dimension of the embedding space
