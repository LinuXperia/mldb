// This file is part of MLDB. Copyright 2015 Datacratic. All rights reserved.

/** stats_table_procedure.cc
    Francois Maillet, 2 septembre 2015
    Copyright (c) 2015 Datacratic Inc.  All rights reserved.

    Stats table procedure
*/

#include "stats_table_procedure.h"
#include "types/basic_value_descriptions.h"
#include "types/distribution_description.h"
#include "types/map_description.h"
#include "mldb/rest/in_process_rest_connection.h"
#include "server/dataset_context.h"
#include "plugins/matrix.h"
#include "server/analytics.h"
#include "ml/value_descriptions.h"
#include "types/any_impl.h"
#include "jml/utils/string_functions.h"
#include "plugins/sql_functions.h"
#include "sql/execution_pipeline.h"
#include "server/bound_queries.h"
#include "mldb/http/http_exception.h"
#include "mldb/jml/db/persistent.h"
#include "mldb/types/jml_serialization.h"
#include "mldb/vfs/filter_streams.h"
#include "mldb/plugins/sql_config_validator.h"
#include "mldb/base/parallel.h"
#include "mldb/types/optional_description.h"


using namespace std;

namespace Datacratic {
namespace MLDB {

inline ML::DB::Store_Writer &
operator << (ML::DB::Store_Writer & store, const PathElement & coord)
{
    return store << Id(coord.toUtf8String());
}

inline ML::DB::Store_Reader &
operator >> (ML::DB::Store_Reader & store, PathElement & coord)
{
    Id id;
    store >> id;
    coord = id.toUtf8String();
    return store;
}

inline ML::DB::Store_Writer &
operator << (ML::DB::Store_Writer & store, const Path & coords)
{
    return store << coords.toUtf8String();
}

inline ML::DB::Store_Reader &
operator >> (ML::DB::Store_Reader & store, Path & coords)
{
    Utf8String str;
    store >> str;
    coords = Path::parse(str);
    return store;
}


/*****************************************************************************/
/* STATS TABLE                                                               */
/*****************************************************************************/

StatsTable::
StatsTable(const std::string & filename)
{
    filter_istream stream(filename);
    ML::DB::Store_Reader store(stream);
    reconstitute(store);
}

const StatsTable::BucketCounts &
StatsTable::
increment(const CellValue & val, const vector<uint> & outcomes) {
    Utf8String key = val.toUtf8String();
    auto it = counts.find(key);
    if(it == counts.end()) {
        auto rtn = counts.emplace(
            key, std::move(make_pair(1, vector<int64_t>(outcomes.begin(),
                                                        outcomes.end()))));
        // return inserted value
        return (*(rtn.first)).second;
    }

    it->second.first ++;
    for(int i=0; i<outcomes.size(); i++)
        it->second.second[i] += outcomes[i];

    return it->second;
}

const StatsTable::BucketCounts &
StatsTable::
getCounts(const CellValue & val) const
{
    Utf8String key = val.toUtf8String();
    auto it = counts.find(key);
    if(it == counts.end()) {
        return zeroCounts;
    }

    return it->second;
}

void StatsTable::
save(const std::string & filename) const
{
    filter_ostream stream(filename);
    ML::DB::Store_Writer store(stream);
    serialize(store);
}

void StatsTable::
serialize(ML::DB::Store_Writer & store) const
{
    int version = 2;
    store << string("MLDB Stats Table Binary")
          << version << colName << outcome_names << counts << zeroCounts;
}

void StatsTable::
reconstitute(ML::DB::Store_Reader & store)
{
    int version;
    int REQUIRED_V = 2;
    std::string name;
    store >> name >> version;
    if (name != "MLDB Stats Table Binary") {
        throw HttpReturnException(400, "File does not appear to be a stats "
                                  "table model");
    }
    if(version!=REQUIRED_V) {
        throw HttpReturnException(400, ML::format(
                    "invalid StatsTable version! exptected %d, got %d",
                    REQUIRED_V, version));
    }

    store >> colName >> outcome_names >> counts >> zeroCounts;
}


/*****************************************************************************/
/* STATS TABLE PROCEDURE CONFIG                                              */
/*****************************************************************************/

DEFINE_STRUCTURE_DESCRIPTION(StatsTableProcedureConfig);

StatsTableProcedureConfigDescription::
StatsTableProcedureConfigDescription()
{
    addField("trainingData", &StatsTableProcedureConfig::trainingData,
             "SQL query to select the data on which the rolling operations will "
             "be performed.");
    addField("outputDataset", &StatsTableProcedureConfig::output,
             "Output dataset",
             PolyConfigT<Dataset>().withType("sparse.mutable"));
    addField("outcomes", &StatsTableProcedureConfig::outcomes,
             "List of expressions to generate the outcomes. Each can be any expression "
             "involving the columns in the dataset. The type of the outcomes "
             "must be a boolean (0 or 1)");
    addField("statsTableFileUrl", &StatsTableProcedureConfig::modelFileUrl,
             "URL where the model file (with extension '.st') should be saved. "
             "This file can be loaded by the ![](%%doclink statsTable.getCounts function). "
             "This parameter is optional unless the `functionName` parameter is used.");
    addField("functionName", &StatsTableProcedureConfig::functionName,
             "If specified, an instance of the ![](%%doclink statsTable.getCounts function) "
             "of this name will be created using the trained stats tables. Note that to use "
             "this parameter, the `statsTableFileUrl` must also be provided.");
    addParent<ProcedureConfig>();

    onPostValidate = chain(validateQuery(&StatsTableProcedureConfig::trainingData,
                                         MustContainFrom()),
                           validateFunction<StatsTableProcedureConfig>());
}



/*****************************************************************************/
/* STATS TABLE PROCEDURE                                                     */
/*****************************************************************************/

StatsTableProcedure::
StatsTableProcedure(MldbServer * owner,
            PolyConfig config,
            const std::function<bool (const Json::Value &)> & onProgress)
    : Procedure(owner)
{
    procConfig = config.params.convert<StatsTableProcedureConfig>();
}

Any
StatsTableProcedure::
getStatus() const
{
    return Any();
}

RunOutput
StatsTableProcedure::
run(const ProcedureRunConfig & run,
      const std::function<bool (const Json::Value &)> & onProgress) const
{

    StatsTableProcedureConfig runProcConf =
        applyRunConfOverProcConf(procConfig, run);

    SqlExpressionMldbScope context(server);
    auto boundDataset = runProcConf.trainingData.stm->from->bind(context);

    vector<string> outcome_names;
    for(const pair<string, std::shared_ptr<SqlExpression>> & lbl : runProcConf.outcomes)
        outcome_names.push_back(lbl.first);

    StatsTablesMap statsTables;

    {
        // Find only those variables used
        SqlExpressionDatasetScope context(boundDataset);

        auto selectBound = runProcConf.trainingData.stm->select.bind(context);

        for (auto & c: selectBound.info->getKnownColumns()) {
            statsTables.insert(make_pair(c.columnName, StatsTable(c.columnName, outcome_names)));
            cout << c.columnName << endl;
        }
    }

    auto onProgress2 = [&] (const Json::Value & progress)
        {
            Json::Value value;
            value["dataset"] = progress;
            return onProgress(value);
        };

    auto output = createDataset(server, runProcConf.output, onProgress2, true /*overwrite*/);

    int num_req = 0;
    Date start = Date::now();

    // columns cache
    map<ColumnName, vector<ColumnName>> colCache;

    auto processor = [&] (NamedRowValue & row_,
                           const std::vector<ExpressionValue> & extraVals)
        {
            MatrixNamedRow row = row_.flattenDestructive();
            if(num_req++ % 5000 == 0) {
                double secs = Date::now().secondsSinceEpoch() - start.secondsSinceEpoch();
                string progress = ML::format("done %d. %0.4f/sec", num_req, num_req / secs);
                onProgress(progress);
                cerr << progress << endl;
            }

            vector<uint> encodedLabels;
            for(int lbl_idx=0; lbl_idx<runProcConf.outcomes.size(); lbl_idx++) {
                CellValue outcome = extraVals.at(lbl_idx).getAtom();
                encodedLabels.push_back( !outcome.empty() && outcome.isTrue() );
            }

            map<ColumnName, size_t> column_idx;
            for(int i=0; i<row.columns.size(); i++) {
                column_idx.insert(make_pair(get<0>(row.columns[i]), i));
            }

            std::vector<std::tuple<ColumnName, CellValue, Date> > output_cols;
            for(auto it = statsTables.begin(); it != statsTables.end(); it++) {
                // is this col present for row?
                auto col_ptr = column_idx.find(it->first);
                if(col_ptr == column_idx.end()) {
                    // TODO handle unknowns
                    //output_cols.emplace_back(get<0>(col), count, get<2>(col));
                }
                else {
                    const tuple<ColumnName, CellValue, Date> & col = row.columns[col_ptr->second];
                    const StatsTable::BucketCounts & counts = it->second.increment(get<1>(col), encodedLabels);

                    // *******
                    // column name caching
                    auto colIt = colCache.find(get<0>(col));
                    vector<ColumnName> * colNames;
                    if(colIt != colCache.end()) {
                        colNames = &(colIt->second);
                    }
                    else {
                        // if we didn't compute the column names yet, do that now
                        const Path & key = std::get<0>(col);

                        vector<ColumnName> names;
                        names.emplace_back(PathElement("trial") + key);
                        for(int lbl_idx=0; lbl_idx<encodedLabels.size(); lbl_idx++) {
                            names.emplace_back(PathElement(outcome_names[lbl_idx]) + key);
                        }

                        auto inserted = colCache.emplace(get<0>(col), names);
                        colNames = &((*(inserted.first)).second);
                    }


                    output_cols.emplace_back(colNames->at(0),
                                             counts.first - 1,
                                             get<2>(col));

                    // add all outcomes
                    for(int lbl_idx=0; lbl_idx<encodedLabels.size(); lbl_idx++) {
                        output_cols.emplace_back(colNames->at(lbl_idx+1),
                                                 counts.second[lbl_idx] - encodedLabels[lbl_idx],
                                                 get<2>(col));
                    }
                }
            }

            output->recordRow(ColumnName(row.rowName), output_cols);

            return true;
        };


    // We want to calculate the outcome and weight of each row as well
    // as the select expression
    std::vector<std::shared_ptr<SqlExpression> > extra;
    for(const pair<string, std::shared_ptr<SqlExpression>> & lbl : runProcConf.outcomes)
        extra.push_back(lbl.second);

    iterateDataset(runProcConf.trainingData.stm->select,
                   *boundDataset.dataset, boundDataset.asName,
                   runProcConf.trainingData.stm->when,
                   *runProcConf.trainingData.stm->where,
                   extra,
                   {processor,false/*processInParallel*/},
                   runProcConf.trainingData.stm->orderBy,
                   runProcConf.trainingData.stm->offset,
                   runProcConf.trainingData.stm->limit);

    output->commit();

    // save if required
    if(!runProcConf.modelFileUrl.empty()) {
        filter_ostream stream(runProcConf.modelFileUrl.toString());
        ML::DB::Store_Writer store(stream);
        store << statsTables;
    }

    if(!runProcConf.modelFileUrl.empty() && !runProcConf.functionName.empty()) {
        cerr << "Saving stats tables to " << runProcConf.modelFileUrl.toString() << endl;
        PolyConfig clsFuncPC;
        clsFuncPC.type = "statsTable.getCounts";
        clsFuncPC.id = runProcConf.functionName;
        clsFuncPC.params = StatsTableFunctionConfig(runProcConf.modelFileUrl);

        createFunction(server, clsFuncPC, onProgress, true);
    }

    return RunOutput();
}





/*****************************************************************************/
/* STATS TABLE FUNCTION                                                      */
/*****************************************************************************/

DEFINE_STRUCTURE_DESCRIPTION(StatsTableFunctionConfig);

StatsTableFunctionConfigDescription::
StatsTableFunctionConfigDescription()
{
    addField("statsTableFileUrl", &StatsTableFunctionConfig::modelFileUrl,
             "URL of the model file (with extension '.st') to load. "
             "This file is created by the ![](%%doclink statsTable.train procedure).");
}

StatsTableFunction::
StatsTableFunction(MldbServer * owner,
               PolyConfig config,
               const std::function<bool (const Json::Value &)> & onProgress)
    : Function(owner)
{
    functionConfig = config.params.convert<StatsTableFunctionConfig>();

    // Load saved stats tables
    filter_istream stream(functionConfig.modelFileUrl.toString());
    ML::DB::Store_Reader store(stream);
    store >> statsTables;
}

StatsTableFunction::
~StatsTableFunction()
{
}

Any
StatsTableFunction::
getStatus() const
{
    Json::Value result;
    return result;
}

Any
StatsTableFunction::
getDetails() const
{
    return Any();
}

ExpressionValue
StatsTableFunction::
apply(const FunctionApplier & applier,
      const ExpressionValue & context) const
{
    StructValue result;

    ExpressionValue arg = context.getColumn("keys");

    if(arg.isRow()) {
        RowValue rtnRow;

        // TODO should we cache column names as we did in the procedure?
        auto onAtom = [&] (const ColumnName & columnName,
                           const ColumnName & prefix,
                           const CellValue & val,
                           Date ts)
            {
                auto st = statsTables.find(columnName);
                if(st == statsTables.end())
                    return true;

                auto counts = st->second.getCounts(val);

<<<<<<< HEAD
                auto strCol = columnName.toUtf8String();
                rtnRow.push_back(make_tuple(Coord("trial_"+strCol), counts.first, ts));
=======
                rtnRow.emplace_back(PathElement("trial") + columnName, counts.first, ts);
>>>>>>> 446120ee

                for(int lbl_idx=0; lbl_idx<st->second.outcome_names.size(); lbl_idx++) {
                    rtnRow.emplace_back(PathElement(st->second.outcome_names[lbl_idx])
                                        +columnName,
                                        counts.second[lbl_idx],
                                        ts);
                }
                
                return true;
            };

        arg.forEachAtom(onAtom);
        result.emplace_back("counts", ExpressionValue(std::move(rtnRow)));
    }
    else {
        throw HttpReturnException(400, "wrong input type to stats table",
                                  "input", arg);
    }

    return std::move(result);
}

FunctionInfo
StatsTableFunction::
getFunctionInfo() const
{
    FunctionInfo result;

    std::vector<KnownColumn> inputColumns, outputColumns;
    inputColumns.emplace_back(PathElement("keys"), std::make_shared<UnknownRowValueInfo>(),
                              COLUMN_IS_DENSE, 0);
    outputColumns.emplace_back(PathElement("counts"), std::make_shared<UnknownRowValueInfo>(),
                               COLUMN_IS_DENSE, 0);
    
    result.input.reset(new RowValueInfo(inputColumns, SCHEMA_CLOSED));
    result.output.reset(new RowValueInfo(outputColumns, SCHEMA_CLOSED));
    
    return result;
}


/*****************************************************************************/
/* STATS TABLE FUNCTION                                                      */
/*****************************************************************************/

DEFINE_STRUCTURE_DESCRIPTION(StatsTableDerivedColumnsGeneratorProcedureConfig);

StatsTableDerivedColumnsGeneratorProcedureConfigDescription::
StatsTableDerivedColumnsGeneratorProcedureConfigDescription()
{
    addParent<ProcedureConfig>();
    addField("functionId", &StatsTableDerivedColumnsGeneratorProcedureConfig::functionId,
            "ID to use for the instance of the ![](%%doclink sql.expression function) that will be created");
    addField("statsTableFileUrl", &StatsTableDerivedColumnsGeneratorProcedureConfig::modelFileUrl,
             "URL of the model file (with extension '.st') to load. "
             "This file is created by the ![](%%doclink statsTable.train procedure).");
    addField("expression", &StatsTableDerivedColumnsGeneratorProcedureConfig::expression,
             "Expression to be expanded");
}


StatsTableDerivedColumnsGeneratorProcedure::
StatsTableDerivedColumnsGeneratorProcedure(MldbServer * owner,
            PolyConfig config,
            const std::function<bool (const Json::Value &)> & onProgress)
    : Procedure(owner)
{
    this->procConfig = config.params.convert<StatsTableDerivedColumnsGeneratorProcedureConfig>();
}

Any
StatsTableDerivedColumnsGeneratorProcedure::
getStatus() const
{
    return Any();
}

RunOutput
StatsTableDerivedColumnsGeneratorProcedure::
run(const ProcedureRunConfig & run,
      const std::function<bool (const Json::Value &)> & onProgress) const
{
    StatsTableDerivedColumnsGeneratorProcedureConfig runProcConf =
        applyRunConfOverProcConf(procConfig, run);

    // Load saved stats tables
    filter_istream stream(runProcConf.modelFileUrl.toString());
    ML::DB::Store_Reader store(stream);

    StatsTablesMap statsTables;
    store >> statsTables;

    /*******/
    // Expand the expression. this is painfully naive and slow for now
    vector<std::string> stNames; // UTF-8 encoded raw strings
    vector<std::string> tempExpressions;  // UTF-8 encoded raw strings


    // mettre toutes les expression dans une liste
    for(auto it=statsTables.begin(); it != statsTables.end(); it++) {
        stNames.emplace_back(it->first.toUtf8String().rawString());
        tempExpressions.emplace_back(runProcConf.expression);
    }

    // looper sur toutes les replace. trial, outcome1, outcome2. si un replace retourne 0, skip
    auto do_replace = [&] (const std::string & outcome)
        {
            for(int i=0; i<tempExpressions.size(); i++) {
                if(!ML::replace_all(tempExpressions[i], outcome,
                                    outcome+"."+stNames[i]))
                    return;
            }
        };

    do_replace("trial");
    for(const string & outcomeName: statsTables.begin()->second.outcome_names) {
        do_replace(outcomeName);
    }

    // replace explicit $tbl
    for(int i=0; i<tempExpressions.size(); i++) {
        if(!ML::replace_all(tempExpressions[i], "$tbl", stNames[i]))
            break;
    }


    // assemble the final select expression
    std::string assembled;
    for(auto & ts : tempExpressions)
        assembled += ts + ",";
    assembled.pop_back();


    ////////////////
    // Now create an sql.expression function using the expression to execute the
    // expanded expression
    PolyConfig funcPC;
    funcPC.id = runProcConf.functionId;
    funcPC.type = "sql.expression";

    Json::Value expression;
    expression["expression"] = assembled;
    funcPC.params = jsonEncode(expression);

    createFunction(server, funcPC, onProgress, true /* overwrite */);

    return RunOutput(funcPC);
}



/*****************************************************************************/
/* BAG OF WORDS STATS TABLE PROCEDURE CONFIG                                 */
/*****************************************************************************/

DEFINE_STRUCTURE_DESCRIPTION(BagOfWordsStatsTableProcedureConfig);

BagOfWordsStatsTableProcedureConfigDescription::
BagOfWordsStatsTableProcedureConfigDescription()
{
    Optional<PolyConfigT<Dataset> > optionalOutputDataset;
    optionalOutputDataset.emplace(PolyConfigT<Dataset>().
                                  withType(BagOfWordsStatsTableProcedureConfig::defaultOutputDatasetType));

    addField("trainingData", &BagOfWordsStatsTableProcedureConfig::trainingData,
             "SQL query to select the data on which the rolling operations will be performed.");
    addField("outcomes", &BagOfWordsStatsTableProcedureConfig::outcomes,
             "List of expressions to generate the outcomes. Each can be any expression "
             "involving the columns in the dataset. The type of the outcomes "
             "must be a boolean (0 or 1)");
    addField("statsTableFileUrl", &BagOfWordsStatsTableProcedureConfig::modelFileUrl,
             "URL where the model file (with extension '.st') should be saved. "
             "This file can be loaded by the ![](%%doclink statsTable.bagOfWords.posneg function). "
             "This parameter is optional unless the `functionName` parameter is used.");
    addField("outputDataset", &BagOfWordsStatsTableProcedureConfig::outputDataset,
             "Output dataset with the total counts for each word along with"
             " the cooccurrence count with each outcome.", optionalOutputDataset);
    addField("functionName", &BagOfWordsStatsTableProcedureConfig::functionName,
             "If specified, an instance of the ![](%%doclink statsTable.bagOfWords.posneg function) "
             "of this name will be created using the trained stats tables and that function type's "
             "default parameters. Note that to use this parameter, the `statsTableFileUrl` must also "
             "be provided.");
    addField("functionOutcomeToUse", &BagOfWordsStatsTableProcedureConfig::functionOutcomeToUse,
            "When `functionName` is provided, an instance of the "
            "![](%%doclink statsTable.bagOfWords.posneg function) with the outcome of this name will "
            "be created. This parameter represents the `outcomeToUse` field of the ![](%%doclink statsTable.bagOfWords.posneg function).");
    addParent<ProcedureConfig>();

    onPostValidate = validateQuery(&BagOfWordsStatsTableProcedureConfig::trainingData,
                                   MustContainFrom());
}

/*****************************************************************************/
/* BOW STATS TABLE PROCEDURE                                                 */
/*****************************************************************************/

BagOfWordsStatsTableProcedure::
BagOfWordsStatsTableProcedure(MldbServer * owner,
            PolyConfig config,
            const std::function<bool (const Json::Value &)> & onProgress)
    : Procedure(owner)
{
    procConfig = config.params.convert<BagOfWordsStatsTableProcedureConfig>();
}

Any
BagOfWordsStatsTableProcedure::
getStatus() const
{
    return Any();
}

RunOutput
BagOfWordsStatsTableProcedure::
run(const ProcedureRunConfig & run,
      const std::function<bool (const Json::Value &)> & onProgress) const
{

    BagOfWordsStatsTableProcedureConfig runProcConf =
        applyRunConfOverProcConf(procConfig, run);
    
    if(!runProcConf.functionName.empty() && runProcConf.functionOutcomeToUse.empty()) {
        throw ML::Exception("The 'functionOutcomeToUse' parameter must be set when the "
                "'functionName' parameter is set.");
    }

    SqlExpressionMldbScope context(server);
    auto boundDataset = runProcConf.trainingData.stm->from->bind(context);

    vector<string> outcome_names;
    for(const pair<string, std::shared_ptr<SqlExpression>> & lbl : runProcConf.outcomes)
        outcome_names.push_back(lbl.first);

    StatsTable statsTable(ColumnName("words"), outcome_names);

    auto onProgress2 = [&] (const Json::Value & progress)
        {
            Json::Value value;
            value["dataset"] = progress;
            return onProgress(value);
        };

    int num_req = 0;
    Date start = Date::now();

    auto processor = [&] (NamedRowValue & row_,
                           const std::vector<ExpressionValue> & extraVals)
        {
            MatrixNamedRow row = row_.flattenDestructive();
            if(num_req++ % 10000 == 0) {
                double secs = Date::now().secondsSinceEpoch() - start.secondsSinceEpoch();
                string progress = ML::format("done %d. %0.4f/sec", num_req, num_req / secs);
                onProgress2(progress);
                cerr << progress << endl;
            }

            vector<uint> encodedLabels;
            for(int lbl_idx=0; lbl_idx < runProcConf.outcomes.size(); lbl_idx++) {
                CellValue outcome = extraVals.at(lbl_idx).getAtom();
                encodedLabels.push_back( !outcome.empty() && outcome.isTrue() );
            }

            for(const std::tuple<ColumnName, CellValue, Date> & col : row.columns) {
                statsTable.increment(CellValue(get<0>(col).toUtf8String()), encodedLabels);
            }

            return true;
        };

    // We want to calculate the outcome and weight of each row as well
    // as the select expression
    std::vector<std::shared_ptr<SqlExpression> > extra;
    for(const pair<string, std::shared_ptr<SqlExpression>> & lbl : runProcConf.outcomes)
        extra.push_back(lbl.second);

    iterateDataset(runProcConf.trainingData.stm->select,
                   *boundDataset.dataset, boundDataset.asName,
                   runProcConf.trainingData.stm->when,
                   *runProcConf.trainingData.stm->where,
                   extra,
                   {processor,false/*processInParallel*/},
                   runProcConf.trainingData.stm->orderBy,
                   runProcConf.trainingData.stm->offset,
                   runProcConf.trainingData.stm->limit);

    // Optionally save counts to a dataset
    if (runProcConf.outputDataset) {
        Date date0;
        PolyConfigT<Dataset> outputDatasetConf = *runProcConf.outputDataset;
        if (outputDatasetConf.type.empty())
            outputDatasetConf.type = BagOfWordsStatsTableProcedureConfig
                                     ::defaultOutputDatasetType;
        auto output = createDataset(server, outputDatasetConf, onProgress2,
                                    true /*overwrite*/);

        uint64_t load_factor = std::ceil(statsTable.counts.load_factor());

        vector<ColumnName> outcome_col_names;
        outcome_col_names.reserve(statsTable.outcome_names.size());
        for (int i=0; i < statsTable.outcome_names.size(); ++i)
            outcome_col_names
                .emplace_back(PathElement("outcome") + statsTable.outcome_names[i]);

        typedef std::vector<std::tuple<ColumnName, CellValue, Date>> Columns;

        auto onBucketChunk = [&] (size_t i0, size_t i1)
        {
            std::vector<std::pair<RowName, Columns>> rows;
            rows.reserve((i1 - i0)*load_factor);
            // for each bucket of the unordered_map in our chunk
            for (size_t i = i0; i < i1; ++i) {
                // for each item in the bucket
                for (auto it = statsTable.counts.begin(i);
                        it != statsTable.counts.end(i); ++it) {
                    Columns columns;
                    // number of trials
                    columns.emplace_back(PathElement("trials"), it->second.first, date0);
                    // coocurence with outcome for each outcome
                    for (int i=0; i < statsTable.outcome_names.size(); ++i) {
                        columns.emplace_back(
                            outcome_col_names[i],
                            it->second.second[i],
                            date0);
                    }
                    rows.emplace_back(PathElement(it->first), columns);
                }
            }
            output->recordRows(rows);
            return true;
        };

        parallelMapChunked(0, statsTable.counts.bucket_count(),
                           256 /* chunksize */, onBucketChunk);
        output->commit();
    }


    // save if required
    if(!runProcConf.modelFileUrl.empty()) {
        filter_ostream stream(runProcConf.modelFileUrl.toString());
        ML::DB::Store_Writer store(stream);
        store << statsTable;
    }
<<<<<<< HEAD

=======
    
    if(!runProcConf.statsTableFileUrl.empty() && !runProcConf.functionName.empty() &&
            !runProcConf.functionOutcomeToUse.empty()) {
        cerr << "Saving stats tables to " << runProcConf.statsTableFileUrl.toString() << endl;
        PolyConfig clsFuncPC;
        clsFuncPC.type = "statsTable.bagOfWords.posneg";
        clsFuncPC.id = runProcConf.functionName;
        clsFuncPC.params = StatsTablePosNegFunctionConfig(runProcConf.statsTableFileUrl,
                                                          runProcConf.functionOutcomeToUse);

        createFunction(server, clsFuncPC, onProgress, true);
    }
    
>>>>>>> 446120ee
    return RunOutput();
}


/*****************************************************************************/
/* STATS TABLE POS NEG FUNCTION                                              */
/*****************************************************************************/

DEFINE_STRUCTURE_DESCRIPTION(StatsTablePosNegFunctionConfig);

StatsTablePosNegFunctionConfigDescription::
StatsTablePosNegFunctionConfigDescription()
{
    addField("numPos", &StatsTablePosNegFunctionConfig::numPos,
            "Number of top positive words to use", ssize_t(50));
    addField("numNeg", &StatsTablePosNegFunctionConfig::numNeg,
            "Number of top negative words to use", ssize_t(50));
    addField("minTrials", &StatsTablePosNegFunctionConfig::minTrials,
            "Minimum number of trials a word needs to have in order "
            "to be considered", ssize_t(50));
    addField("outcomeToUse", &StatsTablePosNegFunctionConfig::outcomeToUse,
            "This must be one of the outcomes the stats "
            "table was trained with.");
    addField("statsTableFileUrl", &StatsTablePosNegFunctionConfig::modelFileUrl,
             "URL of the model file (with extension '.st') to load. "
             "This file is created by the ![](%%doclink statsTable.bagOfWords.train procedure).");
}

StatsTablePosNegFunction::
StatsTablePosNegFunction(MldbServer * owner,
               PolyConfig config,
               const std::function<bool (const Json::Value &)> & onProgress)
    : Function(owner)
{
    functionConfig = config.params.convert<StatsTablePosNegFunctionConfig>();

    StatsTable statsTable;

    // Load saved stats tables
    filter_istream stream(functionConfig.modelFileUrl.toString());
    ML::DB::Store_Reader store(stream);
    store >> statsTable;

    // find the index of the outcome we're requesting in the config
    int outcomeToUseIdx = -1;
    for(int i=0; i<statsTable.outcome_names.size(); i++) {
        if(statsTable.outcome_names[i] == functionConfig.outcomeToUse) {
            outcomeToUseIdx = i;
        }
    }
    if(outcomeToUseIdx == -1) {
        throw HttpReturnException(400, "Outcome '"+functionConfig.outcomeToUse+
                                  "' not found in stats table!");
    }

    // sort all the keys by their p(outcome)
    vector<pair<Utf8String, float>> accum;
    for(auto it = statsTable.counts.begin(); it!=statsTable.counts.end(); it++) {
        const pair<int64_t, std::vector<int64_t>> & counts = it->second;

        if(counts.first < functionConfig.minTrials)
            continue;

        float poutcome = counts.second[outcomeToUseIdx] / float(counts.first);
        accum.push_back(make_pair(it->first, poutcome));
    }

    if(accum.size() < functionConfig.numPos + functionConfig.numNeg) {
        for(const auto & col : accum)
            p_outcomes.insert(col);
    }
    else {
        auto compareFunc = [](const pair<Utf8String, float> & a,
                           const pair<Utf8String, float> & b)
            {
                return a.second > b.second;
            };
        std::sort(accum.begin(), accum.end(), compareFunc);

        for(int i=0; i<functionConfig.numPos; i++) {
            auto & a = accum[i];
            p_outcomes.insert(make_pair(a.first, a.second));
        }

        for(int i=0; i<functionConfig.numNeg; i++) {
            auto & a = accum[accum.size() - 1 - i];
            p_outcomes.insert(make_pair(a.first, a.second));
        }
    }
}

StatsTablePosNegFunction::
~StatsTablePosNegFunction()
{
}

Any
StatsTablePosNegFunction::
getStatus() const
{
    return Any();
}

Any
StatsTablePosNegFunction::
getDetails() const
{
    return Any();
}

ExpressionValue
StatsTablePosNegFunction::
apply(const FunctionApplier & applier,
      const ExpressionValue & context) const
{
    StructValue result;

    ExpressionValue arg = context.getColumn("words");

    if(arg.isRow()) {
        RowValue rtnRow;

        // TODO should we cache column names as we did in the procedure?
        auto onAtom = [&] (const ColumnName & columnName,
                           const ColumnName & prefix,
                           const CellValue & val,
                           Date ts)
            {

                auto it = p_outcomes.find(columnName.toUtf8String());
                if(it == p_outcomes.end()) {
                    return true;
                }

                rtnRow.emplace_back(columnName
                                    + PathElement(functionConfig.outcomeToUse),
                                    it->second,
                                    ts);

                return true;
            };

        arg.forEachAtom(onAtom);
        result.emplace_back("probs", ExpressionValue(std::move(rtnRow)));
    }
    else {
        cerr << jsonEncode(arg) << endl;
        throw HttpReturnException(400, "statsTable.bagOfWords.posneg : expect 'keys' as a row");
    }
    
    return std::move(result);
}

FunctionInfo
StatsTablePosNegFunction::
getFunctionInfo() const
{
    FunctionInfo result;
    
    std::vector<KnownColumn> inputColumns, outputColumns;
    inputColumns.emplace_back(PathElement("words"), std::make_shared<UnknownRowValueInfo>(),
                              COLUMN_IS_DENSE, 0);
    outputColumns.emplace_back(PathElement("probs"), std::make_shared<UnknownRowValueInfo>(),
                               COLUMN_IS_DENSE, 0);
    
    result.input.reset(new RowValueInfo(inputColumns, SCHEMA_CLOSED));
    result.output.reset(new RowValueInfo(outputColumns, SCHEMA_CLOSED));
    
    return result;
}



/*****************************************************************************/
/*****************************************************************************/
/*****************************************************************************/

namespace {

RegisterFunctionType<StatsTableFunction, StatsTableFunctionConfig>
regClassifyFunction(builtinPackage(),
                    "statsTable.getCounts",
                    "Get stats table counts for a row of keys",
                    "functions/StatsTableGetCounts.md.html");

RegisterProcedureType<StatsTableDerivedColumnsGeneratorProcedure,
                      StatsTableDerivedColumnsGeneratorProcedureConfig>
regSTDerColGenProc(builtinPackage(),
                   "Generate an sql.expression function to be used to compute "
                   "derived statistics from a stats table",
                   "procedures/StatsTableDerivedColumnsGeneratorProcedure.md.html",
                   nullptr,
                   { MldbEntity::INTERNAL_ENTITY });

RegisterProcedureType<StatsTableProcedure, StatsTableProcedureConfig>
regSTTrain(builtinPackage(),
           "Create statistical tables of trials against outcomes",
           "procedures/StatsTableProcedure.md.html");


RegisterProcedureType<BagOfWordsStatsTableProcedure,
                      BagOfWordsStatsTableProcedureConfig>
regPosNegTrain(builtinPackage(),
           "Create statistical tables of trials against outcomes for bag of words",
           "procedures/BagOfWordsStatsTableProcedure.md.html");

RegisterFunctionType<StatsTablePosNegFunction, StatsTablePosNegFunctionConfig>
regPosNegFunction(builtinPackage(),
                    "statsTable.bagOfWords.posneg",
                    "Get the pos/neg p(outcome)",
                    "functions/BagOfWordsStatsTablePosNeg.md.html");

} // file scope

} // namespace MLDB
} // namespace Datacratic<|MERGE_RESOLUTION|>--- conflicted
+++ resolved
@@ -438,12 +438,7 @@
 
                 auto counts = st->second.getCounts(val);
 
-<<<<<<< HEAD
-                auto strCol = columnName.toUtf8String();
-                rtnRow.push_back(make_tuple(Coord("trial_"+strCol), counts.first, ts));
-=======
                 rtnRow.emplace_back(PathElement("trial") + columnName, counts.first, ts);
->>>>>>> 446120ee
 
                 for(int lbl_idx=0; lbl_idx<st->second.outcome_names.size(); lbl_idx++) {
                     rtnRow.emplace_back(PathElement(st->second.outcome_names[lbl_idx])
@@ -787,23 +782,19 @@
         ML::DB::Store_Writer store(stream);
         store << statsTable;
     }
-<<<<<<< HEAD
-
-=======
     
-    if(!runProcConf.statsTableFileUrl.empty() && !runProcConf.functionName.empty() &&
+    if(!runProcConf.modelFileUrl.empty() && !runProcConf.functionName.empty() &&
             !runProcConf.functionOutcomeToUse.empty()) {
-        cerr << "Saving stats tables to " << runProcConf.statsTableFileUrl.toString() << endl;
+        cerr << "Saving stats tables to " << runProcConf.modelFileUrl.toString() << endl;
         PolyConfig clsFuncPC;
         clsFuncPC.type = "statsTable.bagOfWords.posneg";
         clsFuncPC.id = runProcConf.functionName;
-        clsFuncPC.params = StatsTablePosNegFunctionConfig(runProcConf.statsTableFileUrl,
+        clsFuncPC.params = StatsTablePosNegFunctionConfig(runProcConf.modelFileUrl,
                                                           runProcConf.functionOutcomeToUse);
 
         createFunction(server, clsFuncPC, onProgress, true);
     }
     
->>>>>>> 446120ee
     return RunOutput();
 }
 
