--- conflicted
+++ resolved
@@ -477,16 +477,10 @@
                     return true;
 
                 const auto & counts = st->second.getCounts(val);
-<<<<<<< HEAD
                 uint64_t num_trials = functionConfig.injectNoise ? 
                                             noise.add_noise(counts.first) :
                                             counts.first;
                 rtnRow.emplace_back(PathElement("trial") + columnName, num_trials, ts);
-=======
-
-                rtnRow.emplace_back(PathElement("trial") + columnName, counts.first, ts);
->>>>>>> 9a807a1c
-
                 for(int lbl_idx=0; lbl_idx<st->second.outcome_names.size(); lbl_idx++) {
                     rtnRow.emplace_back(PathElement(st->second.outcome_names[lbl_idx])
                                         +columnName,
