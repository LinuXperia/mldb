--- conflicted
+++ resolved
@@ -1,7 +1,3 @@
-<<<<<<< HEAD
-MLDB_SUBDIRS := ext arch base types watch logging io http vfs jml soa ml vfs_handlers utils rest sql core builtin plugins server sdk tensorflow testing mongodb
-=======
-MLDB_SUBDIRS := ext arch base types watch logging io http vfs jml soa ml vfs_handlers utils rest sql core builtin plugins server sdk tensorflow testing postgresql
->>>>>>> 6418df80
+MLDB_SUBDIRS := ext arch base types watch logging io http vfs jml soa ml vfs_handlers utils rest sql core builtin plugins server sdk tensorflow testing postgresql mongodb
 
 $(eval $(call include_sub_makes,$(MLDB_SUBDIRS)))