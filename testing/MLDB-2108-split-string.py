#
# MLDB-2108-split-string.py
# Mathieu Marquis Bolduc, 2017-01-11
# This file is part of MLDB. Copyright 2017 Datacratic. All rights reserved.
#

mldb = mldb_wrapper.wrap(mldb)  # noqa

class MLDB2108SplitStringTest(MldbUnitTest):  # noqa

    def test_row(self):
        res = mldb.query("SELECT split_part(x, '::') AS x FROM (SELECT 'A::B::C' as x)")
        self.assertTableResultEquals(res, [
            [ "_rowName", "x.0", "x.1", "x.2" ],
            [ "result", "A", "B", "C" ]
        ])

<<<<<<< HEAD
    def test_row(self):
        res = mldb.query("SELECT split_part(x, ' ')[\"2\"] AS x FROM (SELECT 'The Quick Brown Fox' as x)")
=======
    def test_row_no_as(self):
        res = mldb.query("""
            SELECT token_split(x, '::')
            FROM (SELECT 'A::B::C' as x)
        """)
        self.assertTableResultEquals(res, [
            [ "_rowName",
             "token_split(x, '::').0",
             "token_split(x, '::').1",
             "token_split(x, '::').2" ],
            [ "result", "A", "B", "C" ]
        ])

    def test_single(self):
        res = mldb.query("SELECT token_split(x, ' ')[\"2\"] AS x FROM (SELECT 'The Quick Brown Fox' as x)")
>>>>>>> c67fbd9a
        self.assertTableResultEquals(res, [
            [ "_rowName", "x" ],
            [ "result", "Brown" ]
        ])

if __name__ == '__main__':
    mldb.run_tests()<|MERGE_RESOLUTION|>--- conflicted
+++ resolved
@@ -15,26 +15,21 @@
             [ "result", "A", "B", "C" ]
         ])
 
-<<<<<<< HEAD
-    def test_row(self):
-        res = mldb.query("SELECT split_part(x, ' ')[\"2\"] AS x FROM (SELECT 'The Quick Brown Fox' as x)")
-=======
     def test_row_no_as(self):
         res = mldb.query("""
-            SELECT token_split(x, '::')
+            SELECT split_part(x, '::')
             FROM (SELECT 'A::B::C' as x)
         """)
         self.assertTableResultEquals(res, [
             [ "_rowName",
-             "token_split(x, '::').0",
-             "token_split(x, '::').1",
-             "token_split(x, '::').2" ],
+             "split_part(x, '::').0",
+             "split_part(x, '::').1",
+             "split_part(x, '::').2" ],
             [ "result", "A", "B", "C" ]
         ])
 
     def test_single(self):
-        res = mldb.query("SELECT token_split(x, ' ')[\"2\"] AS x FROM (SELECT 'The Quick Brown Fox' as x)")
->>>>>>> c67fbd9a
+        res = mldb.query("SELECT split_part(x, ' ')[\"2\"] AS x FROM (SELECT 'The Quick Brown Fox' as x)")
         self.assertTableResultEquals(res, [
             [ "_rowName", "x" ],
             [ "result", "Brown" ]
