/** sql_utils.h                                                    -*- C++ -*-
    Jeremy Barnes, 30 November 2015
    Copyright (c) 2015 Datacratic Inc.  All rights reserved.

    This file is part of MLDB. Copyright 2015 Datacratic. All rights reserved.

    Utilities for SQL.
*/

#pragma once

#include "mldb/types/string.h"

namespace Datacratic {
namespace MLDB {

Utf8String escapeSql(const Utf8String & str);
std::string escapeSql(const std::string & str);
std::string escapeSql(const char * str);

<<<<<<< HEAD
bool matchSqlFilter(const Utf8String& valueString, const Utf8String& filterString);
=======
Utf8String removeTableName(const Utf8String & alias, const Utf8String & variableName);

>>>>>>> ae5fcdc5

} // namespace MLDB
} // namespace Datacratic
    <|MERGE_RESOLUTION|>--- conflicted
+++ resolved
@@ -18,12 +18,9 @@
 std::string escapeSql(const std::string & str);
 std::string escapeSql(const char * str);
 
-<<<<<<< HEAD
 bool matchSqlFilter(const Utf8String& valueString, const Utf8String& filterString);
-=======
+
 Utf8String removeTableName(const Utf8String & alias, const Utf8String & variableName);
-
->>>>>>> ae5fcdc5
 
 } // namespace MLDB
 } // namespace Datacratic
