--- conflicted
+++ resolved
@@ -1,7 +1,3 @@
-<<<<<<< HEAD
-// This file is part of MLDB. Copyright 2015 Datacratic. All rights reserved.
-=======
->>>>>>> 8fe9d1c4
 /** sql_expression.cc
     Jeremy Barnes, 24 January 2015
     Copyright (c) 2015 Datacratic Inc.  All rights reserved.
