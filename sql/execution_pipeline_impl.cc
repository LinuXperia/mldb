/** execution_pipeline_impl.cc
    Jeremy Barnes, 27 August 2015
    Copyright (c) 2015 Datacratic Inc.  All rights reserved.

    This file is part of MLDB. Copyright 2015 Datacratic. All rights reserved.

    Implementation of the new query execution pipeline.
*/

#include "execution_pipeline_impl.h"
#include "mldb/http/http_exception.h"
#include "mldb/types/basic_value_descriptions.h"
#include "mldb/types/set_description.h"
#include "mldb/types/tuple_description.h"
#include "table_expression_operations.h"
#include <algorithm>
#include "mldb/sql/sql_expression_operations.h"

using namespace std;


namespace Datacratic {
namespace MLDB {

/*****************************************************************************/
/* TABLE LEXICAL SCOPE                                                       */
/*****************************************************************************/

TableLexicalScope::
TableLexicalScope(std::shared_ptr<RowValueInfo> rowInfo,
                  Utf8String asName_)
    : rowInfo(rowInfo), asName(std::move(asName_))
{
    knownColumns = rowInfo->getKnownColumns();

    std::sort(knownColumns.begin(), knownColumns.end(),
              [] (const KnownColumn & first,
                  const KnownColumn & second)
              {
                  return first.columnName < second.columnName;
              });
    
    hasUnknownColumns = rowInfo->getSchemaCompleteness() == SCHEMA_OPEN;
}

ColumnGetter
TableLexicalScope::
doGetColumn(const ColumnName & columnName, int fieldOffset)
{
    //cerr << "dataset lexical scope: fieldOffset = " << fieldOffset << endl;
    ExcAssertGreaterEqual(fieldOffset, 0);

    // TODO: we may know something about this column...
    return {[=] (const SqlRowScope & rowScope,
                 ExpressionValue & storage,
                 const VariableFilter & filter) -> const ExpressionValue &
            {
                auto & row = rowScope.as<PipelineResults>();

                const ExpressionValue & rowContents
                    = row.values.at(fieldOffset + ROW_CONTENTS);

                //cerr << "dataset: getting variable " << columnName
                //     << " from row " << jsonEncode(row.values)
                //     << " offset " << fieldOffset + ROW_CONTENTS
                //     << " returns " << rowContents.getField(columnName)
                //     << endl;

                return storage = std::move(rowContents.getNestedColumn(columnName,
                                                                       filter));
            },
            std::make_shared<AtomValueInfo>()};

}

GetAllColumnsOutput
TableLexicalScope::
doGetAllColumns(std::function<ColumnName (const ColumnName &)> keep,
                int fieldOffset)
{
    //cerr << "dataset lexical scope get columns: fieldOffset = "
    //     << fieldOffset << endl;

    ExcAssertGreaterEqual(fieldOffset, 0);
    std::vector<KnownColumn> columnsWithInfo;

    if (hasUnknownColumns) {
        auto exec = [=] (const SqlRowScope & rowScope, const VariableFilter & filter) -> ExpressionValue
            {
                auto & row = rowScope.as<PipelineResults>();

                const ExpressionValue & rowContents
                = row.values.at(fieldOffset + ROW_CONTENTS);

                RowValue result;

                auto onColumn = [&] (const PathElement & columnName,
                                     const ExpressionValue & value)
                {
                    ColumnName outputName = keep(columnName);
                    if (outputName.empty() && !asName.empty()) {
                        //try with the table alias
                        outputName = keep(PathElement(asName) + columnName);
                    }

                    if (!outputName.empty()) {
                        auto onAtom = [&] (const Path & columnName,
                                       const Path & prefix,
                                       CellValue atom,
                                       Date ts)
                        {
                            result.emplace_back(prefix + columnName,
                                                std::move(atom), ts);
                            return true;
                        };

                        // TODO: lots of optimizations possible here...
                        value.forEachAtom(onAtom, outputName);
                    }

                    return true;
                };

                if (!rowContents.empty())
                    rowContents.forEachColumn(onColumn);

                ExpressionValue val(std::move(result));
                return val.getFilteredDestructive(filter);
            };

        GetAllColumnsOutput result;
        result.info = std::make_shared<RowValueInfo>(columnsWithInfo, SCHEMA_OPEN);
        result.exec = exec;
        return result;
    }
    else {

        std::map<ColumnHash, ColumnName> index;

        for (auto & column: knownColumns) {

            ColumnName outputName = keep(column.columnName);

            if (outputName.empty() && !asName.empty()) {
                // BAD SMELL
                //try with the table alias
                outputName = keep(PathElement(asName) + column.columnName);
            }

            if (outputName.empty()) {
                continue;
            }

            KnownColumn out = column;
            out.columnName = ColumnName(outputName);
            columnsWithInfo.emplace_back(std::move(out));
            index[column.columnName] = ColumnName(outputName);
        }

        auto exec = [=] (const SqlRowScope & rowScope, const VariableFilter & filter) -> ExpressionValue
            {
                auto & row = rowScope.as<PipelineResults>();

                const ExpressionValue & rowContents
                = row.values.at(fieldOffset + ROW_CONTENTS);

                RowValue result;

                auto onColumn = [&] (const PathElement & columnName,
                                     const ExpressionValue & value)
                {
                    auto it = index.find(Path(columnName));
                    if (it == index.end()) {
                        return true;
                    }

                    auto onAtom = [&] (const Path & columnName,
                                       const Path & prefix,
                                       CellValue atom,
                                       Date ts)
                    {
                        result.emplace_back(prefix + columnName,
                                            std::move(atom), ts);
                        return true;
                    };

                    // TODO: lots of optimizations possible here...
                    value.forEachAtom(onAtom, it->second);

                    return true;
                };

                if (!rowContents.empty())
                    rowContents.forEachColumn(onColumn);
                
                ExpressionValue val(std::move(result));
                return val.getFilteredDestructive(filter);
            };

        GetAllColumnsOutput result;
        result.info = std::make_shared<RowValueInfo>(columnsWithInfo, SCHEMA_CLOSED);
        result.exec = exec;
        return result;
    }
}

BoundFunction
TableLexicalScope::
doGetFunction(const Utf8String & functionName,
              const std::vector<BoundSqlExpression> & args,
              int fieldOffset,
              SqlBindingScope & argScope)
{
    // First, let the dataset either override or implement the function
    // itself.
    //auto override = dataset->overrideFunction(functionName, *this);
    //if (override)
    //    return override;
        
    if (functionName == "rowName") {
        return {[=] (const std::vector<ExpressionValue> & args,
                     const SqlRowScope & rowScope)
                {
                    auto & row = rowScope.as<PipelineResults>();
                    const ExpressionValue& rowPath
                        = row.values.at(fieldOffset + ROW_PATH);

                    //Can be empty in case of unmatched outerjoin
                    if (rowPath.empty()) {
                        return ExpressionValue::null(Date::Date::notADate());
                    }
                    else {
                        return ExpressionValue
                            (rowPath.toUtf8String(),
                             row.values.at(fieldOffset + ROW_PATH)
                             .getEffectiveTimestamp());
                    }
                },
                std::make_shared<Utf8StringValueInfo>()
            };
    }
    else if (functionName == "rowPath") {
        return {[=] (const std::vector<ExpressionValue> & args,
                     const SqlRowScope & rowScope)
                {
                    auto & row = rowScope.as<PipelineResults>();
                    return row.values.at(fieldOffset + ROW_PATH);
                },
                std::make_shared<PathValueInfo>()
                };
    }

    else if (functionName == "rowHash") {
        return {[=] (const std::vector<ExpressionValue> & args,
                     const SqlRowScope & rowScope)
                {
                    auto & row = rowScope.as<PipelineResults>();
                    RowHash result(row.values.at(fieldOffset + ROW_PATH)
                                   .coerceToPath());
                    return ExpressionValue(result.hash(),
                                           Date::notADate());
                },
                std::make_shared<Uint64ValueInfo>()
                };
    }

    return BoundFunction();
}

Utf8String
TableLexicalScope::
as() const
{
    return asName;
}

std::vector<std::shared_ptr<ExpressionValueInfo> >
TableLexicalScope::
outputAdded() const
{
    return { std::make_shared<Utf8StringValueInfo>(), rowInfo };
}


/*****************************************************************************/
/* GENERATE ROWS EXECUTOR                                                    */
/*****************************************************************************/

GenerateRowsExecutor::
GenerateRowsExecutor()
    : currentDone(0), finished(false)
{
}

bool
GenerateRowsExecutor::
generateMore(SqlRowScope & rowScope)
{
    // HACK: for the moment, generators will generate all rows,
    // but not keep any state, so we arrange for them to be
    // called only once.
    if (!current.empty()) {
        finished = true;
        return false;
    }

    // Ask for some more
    current.clear();

    current = generator(1000, rowScope, params);
    currentDone = 0;
    if (current.empty()) {
        finished = true;
    }

    return !current.empty();
}

std::shared_ptr<PipelineResults>
GenerateRowsExecutor::
take()
{
    // Return the row itself as the value, and the row's name as
    // metadata.
    auto result = source->take();

    if (!result)
        return result;

    if (currentDone == current.size() && !generateMore(*result))
        return nullptr;

    //cerr << "got row " << current[currentDone].rowName << " "
    //     << jsonEncodeStr(current[currentDone].columns) << endl;

    result->values.emplace_back(current[currentDone].rowName,
                                Date::notADate());
    result->values.emplace_back(std::move(current[currentDone].columns));
    ++currentDone;

    return result;
}

std::shared_ptr<PipelineResults> 
GenerateRowsExecutor::
takeColumn()
{
    auto result = source->take();

    if (!result)
        return result;

    auto column = columnGenerator(currentDone);

    if (column.columnName.empty())
        return nullptr;

    //cerr << "got column " << column.columnName << " "
    //     << jsonEncodeStr(column.rows) << endl;

    result->values.emplace_back(column.columnName,
                                Date::notADate());
    result->values.emplace_back(std::move(column.rows));

    ++currentDone;
    return result;
}

void
GenerateRowsExecutor::
restart()
{
    current.clear();
    currentDone = 0;
    finished = false;
}


/*****************************************************************************/
/* GENERATE ROWS ELEMENT                                                     */
/*****************************************************************************/

GenerateRowsElement::
GenerateRowsElement(std::shared_ptr<PipelineElement> root,
                    SelectExpression select,
                    TableOperations from,
                    Utf8String as,
                    WhenExpression when,
                    std::shared_ptr<SqlExpression> where,
                    OrderByExpression orderBy)
    : root(root), select(select), from(from), as(as), when(when), where(where), orderBy(orderBy)
{
    ExcAssert(where);
}
    
std::shared_ptr<BoundPipelineElement>
GenerateRowsElement::
bind() const
{
    return std::make_shared<Bound>(this, root->bind());
}


/*****************************************************************************/
/* BOUND GENERATE ROWS ELEMENT                                               */
/*****************************************************************************/

GenerateRowsElement::Bound::
Bound(const GenerateRowsElement * parent,
      std::shared_ptr<BoundPipelineElement> source)
    : parent(std::dynamic_pointer_cast<const GenerateRowsElement>
             (parent->shared_from_this())),
      source_(std::move(source)),
      inputScope_(std::move(source_->outputScope())),
      outputScope_(/* Add a table to the outer scope */
                   inputScope_->tableScope
                   (std::make_shared<TableLexicalScope>
                    (parent->from.getRowInfo(), parent->as)))
{
}

std::shared_ptr<ElementExecutor>
GenerateRowsElement::Bound::
start(const BoundParameters & getParam) const
{
    auto result = std::make_shared<GenerateRowsExecutor>();
    result->source = source_->start(getParam);
    result->generator
        = parent->from.runQuery(*outputScope_,
                                parent->select,
                                parent->when,
                                *parent->where,
                                parent->orderBy,
                                0 /* offset */, -1 /* limit */);
    result->params = getParam;
    result->columnGenerator = parent->from.getColumn;
    ExcAssert(result->params);
    return result;
}

std::shared_ptr<BoundPipelineElement>
GenerateRowsElement::Bound::
boundSource() const
{
    return source_;
}

std::shared_ptr<PipelineExpressionScope>
GenerateRowsElement::Bound::
outputScope() const
{
    return outputScope_;
}

/*****************************************************************************/
/* SUB SELECT LEXICAL SCOPE                                                  */
/*****************************************************************************/

/** Lexical scope for a sub select.  It allows for the output of the SELECT to be
    used in wildcards (SELECT * from (SELECT 1 AS X))
*/

SubSelectLexicalScope::
SubSelectLexicalScope(std::shared_ptr<PipelineExpressionScope> inner, std::shared_ptr<RowValueInfo> selectInfo, Utf8String asName_)
                    : TableLexicalScope(selectInfo, asName_),
                    inner(inner), selectInfo(selectInfo) {

}

GetAllColumnsOutput
SubSelectLexicalScope::
doGetAllColumns(std::function<ColumnName (const ColumnName &)> keep,
                int fieldOffset)
{
    //We want the last two that were added by the sub pipeline.
    //for example if the subpipeline queries from a dataset, it will add 4
    //but if its not from a dataset, it will add two...

    ExcAssert(outputAdded().size() >= 2);
    size_t offset = outputAdded().size() - 2;

    return TableLexicalScope::doGetAllColumns(keep, fieldOffset + offset);
}

ColumnGetter
SubSelectLexicalScope::
doGetColumn(const ColumnName & columnName, int fieldOffset)
{
    //We want the last two that were added by the sub pipeline.
    //for example if the subpipeline queries from a dataset, it will add 4
    //but if its not from a dataset, it will add two...

    ExcAssert(outputAdded().size() >= 2);
    size_t offset = outputAdded().size() - 2;

    return TableLexicalScope::doGetColumn(columnName, fieldOffset + offset);

}

std::set<Utf8String>
SubSelectLexicalScope::
tableNames() const {
    return {asName};
}

std::vector<std::shared_ptr<ExpressionValueInfo> >
SubSelectLexicalScope::
outputAdded() const {

    return inner->outputInfo(); // We add the result of the sub pipeline.
}

/*****************************************************************************/
/* SUB SELECT EXECUTOR                                                       */
/*****************************************************************************/

SubSelectExecutor::
SubSelectExecutor(std::shared_ptr<BoundPipelineElement> boundSelect,
                  const BoundParameters & getParam) : columnIndex(0)
{
    pipeline = boundSelect->start(getParam);
}

std::shared_ptr<PipelineResults>
SubSelectExecutor::
take()
{
    auto subResult = pipeline->take();
    if (subResult)
        subResult->group.clear();

    return subResult;
}

std::shared_ptr<PipelineResults> 
SubSelectExecutor::
takeColumn()
{
    //We must do the terrible thing and query everything to build a transposed view.
    if (!rows) {

        rows = make_shared<std::vector<std::shared_ptr<PipelineResults> > >();

        while (1){
            auto subResult = pipeline->take();

            if (!subResult)
                break;

            rows->push_back(subResult);

            auto pushColumn = [&] (const PathElement & columnName, const ExpressionValue & val) {
                columnNames.push_back(columnName);
                return true;
            };

            ssize_t valuesOffset = subResult->values.size() - 1;

            ExpressionValue& values = subResult->values[valuesOffset];

            values.forEachColumn(pushColumn);
        }

        sort( columnNames.begin(), columnNames.end() );
        columnNames.erase( unique( columnNames.begin(), columnNames.end() ), columnNames.end() );

        columnIndex = 0;
    }

    if (columnIndex >= columnNames.size())
        return nullptr;

    PathElement subColumnName = columnNames[columnIndex++];

    std::shared_ptr<PipelineResults> result = make_shared<PipelineResults>();

    result->values.emplace_back(subColumnName.toUtf8String(), Date::notADate()); //column name becomes the rowname

    RowValue resultValues;

    for (auto& r : *rows) {

        ssize_t valuesOffset = r->values.size() - 1;
        ssize_t rowNameOffset = valuesOffset - 1;

        ExpressionValue& rowName = r->values[rowNameOffset]; //rowName becomes the colum name
        Path rowNamePath = Path::parse(rowName.toUtf8String());

        auto pushResult = [&] (const PathElement & columnName, const ExpressionValue & val) {
            if (columnName == subColumnName) {
                resultValues.emplace_back(rowNamePath, val.coerceToAtom(), val.getEffectiveTimestamp());
            }

            return true;
        };

        ExpressionValue& values = r->values[valuesOffset];
        values.forEachColumn(pushResult);
    }

    result->values.emplace_back(resultValues);

    return result;
}

void
SubSelectExecutor::
restart()
{
    pipeline->restart();
    rows.reset();
    columnNames.clear();
    columnIndex = 0;
}


/*****************************************************************************/
/* SUB SELECT ELEMENT                                                        */
/*****************************************************************************/

SubSelectElement::
SubSelectElement(std::shared_ptr<PipelineElement> root,
                 SelectStatement& stm,
                 OrderByExpression& orderBy,
                 GetParamInfo getParamInfo,
                 const Utf8String& asName) : root(root), asName(asName) {
    if (!orderBy.clauses.empty())
        stm.orderBy = orderBy;
    pipeline = root->statement(stm, getParamInfo);
}

std::shared_ptr<BoundPipelineElement>
SubSelectElement::
bind() const
{
    return std::make_shared<Bound>(this, root->bind());
}

/*****************************************************************************/
/* BOUND SUB SELECT ELEMENT                                                  */
/*****************************************************************************/

SubSelectElement::Bound::
Bound(const SubSelectElement * parent,
      std::shared_ptr<BoundPipelineElement> source)
    : parent(std::dynamic_pointer_cast<const SubSelectElement>
      (parent->shared_from_this())),
      source_(std::move(source))
{
    boundSelect = parent->pipeline->bind();
    inputScope_ = boundSelect->outputScope();
    shared_ptr<SelectElement::Bound> castBoundSelect = dynamic_pointer_cast<SelectElement::Bound>(boundSelect);

    ExcAssert(castBoundSelect);

    std::shared_ptr<RowValueInfo> rowInfo = dynamic_pointer_cast<RowValueInfo>(castBoundSelect->select_.info);

    ExcAssert(rowInfo);

    outputScope_ = source_->outputScope()->tableScope(std::make_shared<SubSelectLexicalScope>(inputScope_, rowInfo, parent->asName));
}

std::shared_ptr<ElementExecutor>
SubSelectElement::Bound::
start(const BoundParameters & getParam) const
{
    auto result = std::make_shared<SubSelectExecutor>(boundSelect, getParam);
    return result;
}

std::shared_ptr<BoundPipelineElement>
SubSelectElement::Bound::
boundSource() const
{
    return source_;
}

std::shared_ptr<PipelineExpressionScope>
SubSelectElement::Bound::
outputScope() const
{
    return outputScope_;
}

/*****************************************************************************/
/* JOIN LEXICAL SCOPE                                                        */
/*****************************************************************************/

JoinLexicalScope::
JoinLexicalScope(std::shared_ptr<PipelineExpressionScope> inner,
                 std::shared_ptr<LexicalScope> left,
                 std::shared_ptr<LexicalScope> right)
    : inner(inner), left(left), right(right),
      leftOutputAdded(left->outputAdded().size())
{
}

ColumnGetter
JoinLexicalScope::
doGetColumn(const ColumnName & columnName, int fieldOffset)
{
#if 0
    cerr << "join getting variable " << columnName << " with field offset "
         << fieldOffset << endl;
    cerr << inner->numOutputFields() << " output fields" << endl;

    cerr << "tables: left " << jsonEncode(left->tableNames())
         << " right " << jsonEncode(right->tableNames()) << endl;
    cerr << "offsets: left " << leftFieldOffset(fieldOffset)
         << " right " << rightFieldOffset(fieldOffset) << endl;
#endif

    auto check = [&] (LexicalScope & scope, int fieldOffset) -> ColumnGetter
        {
            for (auto & t: scope.tableNames()) {
                PathElement prefix(t);
                if (columnName.startsWith(prefix)) {
                    //cerr << "matches this side" << endl;

                    ColumnName name = columnName;

                    // If this scope has an as() field which is equal
                    // to the table name we asked for, then it's a
                    // terminal table with non-prefixed variables and
                    // we need to remove the table name since it's no
                    // longer ambiguous.
                    if (scope.as() == t)
                        name = name.removePrefix(prefix);
                        
#if 0
                    cerr << "getting from lexical scope " << t
                         << " with name "
                         << name << " and as " << scope.as()
                         << " and field offset " << fieldOffset
                         << endl;
#endif
                        
                    return scope.doGetColumn(name, fieldOffset);
                }
            }

            return ColumnGetter();
        };
        
    ColumnGetter result = check(*left, leftFieldOffset(fieldOffset));
    if (result.exec) return result;
    result = check(*right, rightFieldOffset(fieldOffset));
    if (result.exec) return result;

    // We can pass through the same scope, since we will point to the
    // same object.
    result = inner->doGetColumn(Utf8String(), columnName);
        
    return result;
}

/** For a join, we can select over the columns for either one or the other. */
GetAllColumnsOutput
JoinLexicalScope::
doGetAllColumns(std::function<ColumnName (const ColumnName &)> keep,
                int fieldOffset)
{
    //cerr << "doGetAllColums for join with field offset " << fieldOffset << endl;

    PathElement leftPrefix;
    if (!left->as().empty())
        leftPrefix = left->as();
    PathElement rightPrefix;
    if (!right->as().empty())
        rightPrefix = right->as();
    
    auto leftOutput = left->doGetAllColumns(keep, leftFieldOffset(fieldOffset));
    auto rightOutput = right->doGetAllColumns(keep, rightFieldOffset(fieldOffset));

    GetAllColumnsOutput result;
    result.exec = [=] (const SqlRowScope & scope, const VariableFilter & filter) -> ExpressionValue
        {
            ExpressionValue leftResult = leftOutput.exec(scope, filter);
            ExpressionValue rightResult = rightOutput.exec(scope, filter);

            //cerr << "get all columns merging "
            //     << jsonEncode(leftResult) << " and "
            //     << jsonEncode(rightResult) << endl;
                
            StructValue output;
            if (!leftPrefix.empty()) {
                output.emplace_back(leftPrefix, std::move(leftResult));
            }
            else {
                leftResult.mergeToRowDestructive(output);
            }

            if (!rightPrefix.empty()) {
                output.emplace_back(rightPrefix, std::move(rightResult));
            }
            else {
                rightResult.mergeToRowDestructive(output);
            }

            return std::move(output);
        };

    std::vector<KnownColumn> knownColumns;
    knownColumns.emplace_back(leftPrefix, leftOutput.info, COLUMN_IS_DENSE, 
                              0 /* fixed offset */);
    knownColumns.emplace_back(rightPrefix, rightOutput.info, COLUMN_IS_DENSE, 
                              1 /* fixed offset */);

    SchemaCompleteness unk1 = leftOutput.info->getSchemaCompleteness();
    SchemaCompleteness unk2 = rightOutput.info->getSchemaCompleteness();

    result.info = std::make_shared<RowValueInfo>
        (knownColumns,
         (unk1 == SCHEMA_OPEN || unk2 == SCHEMA_OPEN
          ? SCHEMA_OPEN : SCHEMA_CLOSED));
        
    return result;
}

BoundFunction
JoinLexicalScope::
doGetFunction(const Utf8String & functionName,
              const std::vector<BoundSqlExpression> & args,
              int fieldOffset,
              SqlBindingScope & argScope)
{
    //cerr << "Asking join for function " << functionName
    //     << " with field offset " << fieldOffset << endl;

    if (functionName == "rowPath" || functionName == "rowName") {
        auto leftRowPath
            = left->doGetFunction("rowPath", args, leftFieldOffset(fieldOffset), argScope);
        auto rightRowPath
            = right->doGetFunction("rowPath", args, rightFieldOffset(fieldOffset), argScope);
        
        bool isRowName = functionName == "rowName";
        std::shared_ptr<ExpressionValueInfo> info;
        if (isRowName)
            info = std::make_shared<Utf8StringValueInfo>();
        else info = std::make_shared<PathValueInfo>();
        
        auto exec = [=] (const std::vector<ExpressionValue> & args,
                         const SqlRowScope & context)
            -> ExpressionValue
            {
                ExpressionValue left = leftRowPath(args, context);
                ExpressionValue right = rightRowPath(args, context);

#if 0  // structured row names               
                Path both = left.coerceToPath() + right.coerceToPath();
#else
                Utf8String rowName;
                rowName = left.empty() ? "[]-" : "[" + left.toUtf8String() + "]-";
                rowName += right.empty() ? "[]" : "[" + right.toUtf8String() + "]";
                Path both(rowName);
#endif
                Date ts = std::min(left.getEffectiveTimestamp(),
                                   right.getEffectiveTimestamp());
                if (isRowName)
                    return ExpressionValue(both.toUtf8String(), ts);
                else return ExpressionValue(std::move(both), ts);
            };

        return { exec, info };
    }

    if (functionName == "leftRowName") {
        return left->doGetFunction("rowName", args,
                                   leftFieldOffset(fieldOffset), argScope);
    }

    if (functionName == "leftRowPath") {
        return left->doGetFunction("rowPath", args,
                                     leftFieldOffset(fieldOffset), argScope);
    }

    if (functionName == "rightRowName") {
        return right->doGetFunction("rowName", args,
                                    rightFieldOffset(fieldOffset), argScope);
    }

    if (functionName == "rightRowPath") {
        return right->doGetFunction("rowPath", args,
                                    rightFieldOffset(fieldOffset), argScope);
    }

    // For now, don't allow joins to override functions
    return inner->doGetFunction(Utf8String(), functionName, args, argScope);
}

/** Joins don't introduce a scope name for the join. */
Utf8String
JoinLexicalScope::
as() const
{
    return Utf8String();
}

std::set<Utf8String>
JoinLexicalScope::
tableNames() const
{
    std::set<Utf8String> leftNames = left->tableNames();
    std::set<Utf8String> rightNames = right->tableNames();
    leftNames.insert(rightNames.begin(), rightNames.end());
    return leftNames;
}

std::vector<std::shared_ptr<ExpressionValueInfo> >
JoinLexicalScope::
outputAdded() const
{
    auto leftAdded = (*left).outputAdded();
    auto rightAdded = (*right).outputAdded();

    leftAdded.insert(leftAdded.end(),
                     std::make_move_iterator(rightAdded.begin()),
                     std::make_move_iterator(rightAdded.end()));

    return leftAdded;
}


/*****************************************************************************/
/* JOIN ELEMENT                                                              */
/*****************************************************************************/

JoinElement::
JoinElement(std::shared_ptr<PipelineElement> root,
            std::shared_ptr<TableExpression> left,
            BoundTableExpression boundLeft,
            std::shared_ptr<TableExpression> right,
            BoundTableExpression boundRight,
            std::shared_ptr<SqlExpression> on,
            JoinQualification joinQualification,
            SelectExpression select,
            std::shared_ptr<SqlExpression> where,
            OrderByExpression orderBy)
    : root(root),
      left(left), boundLeft(boundLeft), right(right), boundRight(boundRight),
      on(on), select(select), where(where), orderBy(orderBy),
      condition(left, right, on, where, joinQualification), joinQualification(joinQualification)
{
    switch (condition.style) {
    case AnnotatedJoinCondition::CROSS_JOIN:
    case AnnotatedJoinCondition::EQUIJOIN:
        break;
    default:
        throw HttpReturnException(400, "Join expression requires an equality operator; needs to be in the form f(left) = f(right)",
                                  "joinOn", on,
                                  "condition", condition);
    }

    SelectExpression selectAll = SelectExpression::parse("*");

    // JOIN do not support when expression
    auto when = WhenExpression::parse("true");

    bool outerLeft = joinQualification == JOIN_LEFT || joinQualification == JOIN_FULL;
    bool outerRight = joinQualification == JOIN_RIGHT || joinQualification == JOIN_FULL;

    auto constantWhere = condition.constantWhere;

    //These are the values that we need to compute to see if the rows "match"
    TupleExpression leftclauses, rightclauses;
    leftclauses.clauses.push_back(condition.left.selectExpression);
    rightclauses.clauses.push_back(condition.right.selectExpression);

    auto leftCondition = condition.left.where;
    auto rightCondition = condition.right.where;

    // if outer join, we need to grab all rows on one or both sides  
    auto fixOuterSide = [&] (std::shared_ptr<SqlExpression>& condition,
                             AnnotatedJoinCondition::Side& side,
                             TupleExpression & clauses)
        {
            //remove the condition, we want all rows from this side
            condition = SqlExpression::TRUE;

            auto notnullExpr = std::make_shared<IsTypeExpression>(side.where, true, "null");
            auto conditionExpr = std::make_shared<BooleanOperatorExpression>
                (BooleanOperatorExpression(side.where, constantWhere, "AND"));
            auto complementExpr = std::make_shared<BooleanOperatorExpression>
                (BooleanOperatorExpression(conditionExpr, notnullExpr, "AND"));

            //add the condition to the select expression instead
            clauses.clauses.push_back(complementExpr);
        };

    if (outerLeft)
        fixOuterSide(leftCondition, condition.left, leftclauses);      

    if (outerRight)
        fixOuterSide(rightCondition, condition.right, rightclauses);      

    if (outerLeft || outerRight)
        constantWhere = SqlExpression::TRUE;

    // TODO: this shouldn't be an embedding... the type system for those
    // is too restrictive to be used as a select clause here
    auto leftEmbedding = std::make_shared<EmbeddingLiteralExpression>(leftclauses.clauses);
    auto rightEmbedding = std::make_shared<EmbeddingLiteralExpression>(rightclauses.clauses);

    leftImpl= root
        ->where(constantWhere)
        ->from(left, boundLeft, when, selectAll, leftCondition,
               condition.left.orderBy)
        ->select(leftEmbedding);

    rightImpl = root
        ->where(constantWhere)
        ->from(right, boundRight, when, selectAll, rightCondition,
               condition.right.orderBy)
        ->select(rightEmbedding);

    //for takeColumn
    leftRaw= root
        ->where(constantWhere)
        ->from(left, boundLeft, when, selectAll, leftCondition,
               condition.left.orderBy);

    rightRaw = root
        ->where(constantWhere)
        ->from(right, boundRight, when, selectAll, rightCondition,
               condition.right.orderBy);

}

std::shared_ptr<BoundPipelineElement>
JoinElement::
bind() const
{
    return std::make_shared<Bound>(root->bind(),
                                   leftImpl->bind(),
<<<<<<< HEAD
                                    rightImpl->bind(),
                                    leftRaw->bind(),
                                    rightRaw->bind(),
=======
                                   rightImpl->bind(),
>>>>>>> 852ebf71
                                   condition,
                                   joinQualification);
}


/*****************************************************************************/
/* CROSS JOIN EXECUTOR                                                       */
/*****************************************************************************/
    
JoinElement::CrossJoinExecutor::
CrossJoinExecutor(const Bound * parent,
                  std::shared_ptr<ElementExecutor> root,
                  std::shared_ptr<ElementExecutor> left,
                  std::shared_ptr<ElementExecutor> right,
                  std::shared_ptr<ElementExecutor> leftRaw,
                  std::shared_ptr<ElementExecutor> rightRaw)
    : parent(parent),
      root(std::move(root)),
      left(std::move(left)),
      right(std::move(right)),
      leftRaw(std::move(leftRaw)),
      rightRaw(std::move(rightRaw))
{
    ExcAssert(parent && this->root && this->left && this->right);
    l = this->left->take();
    r = this->right->take();
}

std::shared_ptr<PipelineResults>
JoinElement::CrossJoinExecutor::
take()
{
    bool outerLeft = parent->joinQualification_ == JOIN_LEFT
        || parent->joinQualification_ == JOIN_FULL;
    bool outerRight = parent->joinQualification_ == JOIN_RIGHT
        || parent->joinQualification_ == JOIN_FULL;

    for (;;) {

        if (!l) {
            this->left->restart();
            l = this->left->take();
            r = this->right->take();
        }
        if (!l || !r)
            return nullptr;

        // Got a row!
        //cerr << "Cross join got a row" << endl;
        //cerr << "l = " << jsonEncode(l) << endl;
        //cerr << "r = " << jsonEncode(r) << endl;

        ExpressionValue & lEmbedding = l->values.back();
        ExpressionValue & rEmbedding = r->values.back();

        if (outerLeft){
            ExpressionValue where = lEmbedding.getColumn(1, GET_ALL);
            if (!where.asBool()) {

                //take left
                // Pop the selected join condition from left
                l->values.pop_back();

                //empty values for right without the selected join condition
                size_t numR = r->values.size();
                for (int i = 0; i < numR - 1; ++i) {
                    l->values.emplace_back(ExpressionValue());
                }

                auto result = l;

                l = this->left->take();

                //cerr << "cross outer left returning " << jsonEncode(result) << endl;

                return result;
            }
        }

        if (outerRight){
            ExpressionValue where = rEmbedding.getColumn(1, GET_ALL);
            if (!where.asBool()) {

                size_t numL = l->values.size();

                //empty values for left without the selected join condition
                l->values.clear();
                for (int i = 0; i < numL - 1; ++i) {
                    l->values.emplace_back(ExpressionValue());
                }

                // Add r
                for (auto & v: r->values)
                    l->values.emplace_back(v);

                // Pop the selected join condition from r
                l->values.pop_back();

                auto result = l;

                l = this->left->take();

                //cerr << "cross outer right returning " << jsonEncode(result) << endl;

                return result;
            }
        }

        // Pop the selected join condition from l
        l->values.pop_back();

        for (auto & v: r->values)
            l->values.emplace_back(v);

        // Pop the selected join condition from r
        l->values.pop_back();

        //cerr << "cross returning " << jsonEncode(l) << endl;

        auto result = l;

        l = this->left->take();

        ExpressionValue storage;
        if (!parent->crossWhere_(*result, storage, GET_LATEST).isTrue())
            continue;

        return result;
    }
}

std::shared_ptr<PipelineResults> 
JoinElement::CrossJoinExecutor::
takeColumn()
{
    if (!transpose_)
        transpose_ = make_shared<JoinTransposeExecutor>(*this, leftRaw, rightRaw);

    return transpose_->take();
}

void
JoinElement::CrossJoinExecutor::
restart()
{
    transpose_.reset();

    left->restart();
    right->restart();
    l = left->take();
    r = right->take();
}


/*****************************************************************************/
/* EQUI JOIN EXECUTOR                                                        */
/*****************************************************************************/

JoinElement::EquiJoinExecutor::
EquiJoinExecutor(const Bound * parent,
                 std::shared_ptr<ElementExecutor> root,
                 std::shared_ptr<ElementExecutor> left,
                 std::shared_ptr<ElementExecutor> right,
                 std::shared_ptr<ElementExecutor> leftRaw,
                 std::shared_ptr<ElementExecutor> rightRaw)
    : parent(parent),
      root(std::move(root)),
      left(std::move(left)),
      right(std::move(right)),
      leftRaw(std::move(leftRaw)),
      rightRaw(std::move(rightRaw))
{
    l = this->left->take();
    r = this->right->take();
    takeMoreInput();
}

void
JoinElement::EquiJoinExecutor::
takeMoreInput()
{
    bool outerLeft = parent->joinQualification_ == JOIN_LEFT
        || parent->joinQualification_ == JOIN_FULL;
    bool outerRight = parent->joinQualification_ == JOIN_RIGHT
        || parent->joinQualification_ == JOIN_FULL;

    auto takeValueFromSide = [] (std::shared_ptr<PipelineResults>& s,
                                 std::shared_ptr<ElementExecutor>& executor,
                                 bool doOuter)
    {
        do {
            while (s && s->values.back().empty()) {
                s = executor->take();
            }

            if (s) {
                ExpressionValue & embedding = s->values.back();
                ExpressionValue field = embedding.getNestedColumn(PathElement(0), GET_ALL);
                //if we want to do an outer join we need all rows
                if (!field.empty() || doOuter) {
                    break;
                }
                else {
                    s = executor->take();
                }
            }
        }
        while (s);
    };

    takeValueFromSide(l, this->left, outerLeft);
    takeValueFromSide(r, this->right, outerRight);   
}
 
/**
    Whevever the left side value of the pivot is greater
    than the right side we get the next item on the right side
    and rewind the left side until its value is equal or
    greater than the new right side value.  Such rewinding is
    necessary because there might be several identical values
    on each side and in this case, we need to return all the rows
    in the cross product.
*/
std::shared_ptr<PipelineResults>
JoinElement::EquiJoinExecutor::
take()
{
    bool outerLeft = parent->joinQualification_ == JOIN_LEFT
        || parent->joinQualification_ == JOIN_FULL;
    bool outerRight = parent->joinQualification_ == JOIN_RIGHT
        || parent->joinQualification_ == JOIN_FULL;

    while (l && r) {
        ExpressionValue & lEmbedding = l->values.back();
        ExpressionValue & rEmbedding = r->values.back();

        ExpressionValue lField = lEmbedding.getColumn(0, GET_ALL);
        ExpressionValue rField = rEmbedding.getColumn(0, GET_ALL);

        //in case of outer join
        //check the where condition that we took out and put in the embedding instead
        auto checkOuterWhere = [] ( std::shared_ptr<PipelineResults>& s,
                                    std::shared_ptr<ElementExecutor>& executor,
                                    ExpressionValue& field,
                                    ExpressionValue & embedding) -> bool
        {
            ExpressionValue where = embedding.getColumn(1, GET_ALL);
            //if the condition would have failed, or the select value is null, return the row.
            if (field.empty() || !where.asBool())
            {
                s->values.pop_back();
                s->values.emplace_back(ExpressionValue::null(Date::notADate()));
                s->values.emplace_back(ExpressionValue::null(Date::notADate()));
                return true;
            }

            return false;
        };    

        auto rewindLeftSideToValue = [&] (const ExpressionValue & rField) {
            left->restart();
            auto l = left->take();
            while (l && l->values.back().getColumn(0, GET_ALL) < rField)
                l = left->take();
            return l;
        };

        if (lField == rField) {
            // Got a row!
            //cerr << "*** got row match on " << jsonEncode(lField) << endl;

            // Pop the selected join conditions from left
            l->values.pop_back();

            auto numL = l->values.size();
            auto numR = r->values.size() - 1;

            for (auto i = 0; i < numR; ++i)
                l->values.push_back(r->values[i]);

            shared_ptr<PipelineResults> result = std::move(l);

            ExpressionValue storage;
            auto crossWhereTrue = parent->crossWhere_(*result, storage, GET_LATEST).isTrue();

            if (!crossWhereTrue && outerLeft) {
                 ExpressionValue where = lEmbedding.getColumn(1, GET_ALL);
                 if (!where.asBool()) {
                     for (auto i = 0; i < numR; i++)
                         result->values.pop_back();
                     for (auto i = 0; i < numR; i++)
                         result->values.push_back(ExpressionValue());
                 }
            }
            else if (!crossWhereTrue && outerRight) {
                 ExpressionValue where = lEmbedding.getColumn(1, GET_ALL);
                 if (!where.asBool()) {
                     for (auto i = 0; i < numL; i++)
                         result->values[i] = ExpressionValue();
                 }
            }
            else if (!crossWhereTrue && !outerRight && !outerLeft) {

                l = left->take();
                continue;
            }

            l = left->take();
            if (l) {
                ExpressionValue nextLField =  l->values.back().getColumn(0, GET_ALL);
                if (nextLField == lField) {
                    // we have the same left-side value again
                    // take the left-side but leave the right-side as-is
                    // to generate the cross product of rows on matching
                    // that value
                    ExcAssert(nextLField == rField);
                    return std::move(result);
                }
            }

            r = right->take();
            if (r) {
                ExpressionValue nextRField =  r->values.back().getColumn(0, GET_ALL);
                if (nextRField == rField) {
                    // we have the same right-side value again
                    // and the left-side value is different
                    // rewind the left-side to the first occurrence
                    // of the former value to generate the cross product

                    ExcAssert(nextRField == lField);
                    l = rewindLeftSideToValue(rField);
                }
            }
                    
            return result;
        }
        else if (lField < rField) {
            // loop until left field value is equal to the right field value
            // returning nulls if left outer
            do {
                if (outerLeft && checkOuterWhere(l, left, lField, rEmbedding)) {
                    auto result = std::move(l);
                    l = left->take();
                    return std::move(result);
                } else {
                    l = left->take();
                }     
            } while (l && l->values.back().getColumn(0, GET_ALL) < rField);
        }
        else {
            // loop until right field value is equal to the left field value
            // returning nulls if right outer
            ExcAssert(lField > rField);

            do {
                if (outerRight && checkOuterWhere(r, right, rField, lEmbedding)) {
                    auto result = std::move(r);
                    r = right->take();
                    return std::move(result);
                } else {
                    r = right->take();
                }
            } while (r && r->values.back().getColumn(0, GET_ALL) < lField);
        }
    }

    //Return unmatched rows if we have a LEFT/RIGHT/OUTER join
    //Fill unmatched with empty values
    if (outerLeft && l)
    {
        l->values.pop_back();
        l->values.emplace_back(ExpressionValue::null(Date::notADate()));
        l->values.emplace_back(ExpressionValue::null(Date::notADate()));
        auto result = std::move(l);
        l = left->take();
        return result;
    }

    if (outerRight && r)
    {
        r->values.pop_back();
        r->values.insert(r->values.begin(), ExpressionValue::null(Date::notADate()));
        r->values.insert(r->values.begin(), ExpressionValue::null(Date::notADate()));
        auto result = std::move(r);
        r = right->take();
        return result;
    }

    // Nothing more found
    return nullptr;
}

std::shared_ptr<PipelineResults> 
JoinElement::EquiJoinExecutor::
takeColumn()
{
    if (!transpose_)
        transpose_ = make_shared<JoinTransposeExecutor>(*this, leftRaw, rightRaw);

    return transpose_->take();
}

void
JoinElement::EquiJoinExecutor::
restart()
{
    left->restart();
    right->restart();
    leftRaw->restart();
    rightRaw->restart();

    transpose_.reset();

    l = left->take();
    r = right->take();
    takeMoreInput();
}

JoinElement::JoinTransposeExecutor::
JoinTransposeExecutor(ElementExecutor& joinExecutor, std::shared_ptr<ElementExecutor> leftRaw, std::shared_ptr<ElementExecutor> rightRaw) : 
joinExecutor(joinExecutor), leftRaw(std::move(leftRaw)), rightRaw(std::move(rightRaw))
{
    side = 0;

    //Transpose of joins should be avoided.
    //We need to build the full row list and column index before we can proceed
    while (1){
        auto res = joinExecutor.take();
        if (!res)
            break;

        //TODO: This will not work in so many cases. Use the scope
        Utf8String leftNameUtf8 = "";
        if (!res->values.at(0).empty()) //TODO: Always 0?
            leftNameUtf8 = res->values.at(0).toUtf8String();
        size_t i = 2;
        for (; i + 2 < res->values.size(); i+=2) {
            if (i == 2)
                leftNameUtf8 = "[" + leftNameUtf8 + "]";

            leftNameUtf8 += res->values.at(0).empty() ? "-[]" :
                "-[" + res->values.at(i).toUtf8String() + "]";
        }

        RowName leftName = RowName::parse(leftNameUtf8);

        Utf8String rightNameUtf8 = "";
        if (!res->values.at(i).empty())
            rightNameUtf8 = res->values.at(i).toUtf8String();
        RowName rightName = RowName::parse(rightNameUtf8);

        RowName rowName = RowName::parse("[" + leftNameUtf8 + "]-[" + rightNameUtf8 + "]");

        leftRowIndex[leftName].push_back(rowName);
        rightRowIndex[rightName].push_back(rowName);
    }

}

std::shared_ptr<PipelineResults> 
JoinElement::JoinTransposeExecutor::
take()
{
    std::shared_ptr<Datacratic::MLDB::PipelineResults> columnResult;

    SideRowIndex* index = &leftRowIndex;
    if (side == 0){
        columnResult = this->leftRaw->takeColumn();
        if (!columnResult)
           ++side; 
    }
    if (side == 1){
        index = &rightRowIndex;
        columnResult = this->rightRaw->takeColumn();
        if (!columnResult)
           ++side; 
    }

    if (!columnResult)
        return columnResult;

    //For each row in the return column, filter out those that weren't joined
    ssize_t columnsOffset = columnResult->values.size() -1;
    const ExpressionValue& rows = columnResult->values[columnsOffset];
    StructValue values;

    auto onRow = [&] (const PathElement & columnName, const ExpressionValue & val) {
        RowHash rowHash = RowName(columnName);

        // Does this row appear in the output?  If not, nothing to
        // do with it
        auto it = index->find(rowHash);
        if (it == index->end()) {
            return true;
        }

        //copy the value
        //but we need the actual rowname
        if (it->second.size() == 1) {
            values.emplace_back(it->second[0][0], std::move(val));
        }
        else {
            // Can't move the value to avoid it becoming null
            for (const RowName & outputRowName: it->second) {
                values.emplace_back(outputRowName[0], val);
            }
        }

        return true;
    };

    rows.forEachColumn(onRow);
    columnResult->values[columnsOffset] = std::move(values);

    return columnResult;
}


/*****************************************************************************/
/* BOUND JOIN EXECUTOR                                                       */
/*****************************************************************************/

JoinElement::Bound::
Bound(std::shared_ptr<BoundPipelineElement> root,
      std::shared_ptr<BoundPipelineElement> left,
      std::shared_ptr<BoundPipelineElement> right,
      std::shared_ptr<BoundPipelineElement> leftRaw,
      std::shared_ptr<BoundPipelineElement> rightRaw,
      AnnotatedJoinCondition condition,
      JoinQualification joinQualification)
    : root_(std::move(root)),
      left_(std::move(left)),
      right_(std::move(right)),
      leftRaw_(std::move(leftRaw)),
      rightRaw_(std::move(rightRaw)),
      outputScope_(createOutputScope()),
      crossWhere_(condition.crossWhere->bind(*outputScope_)),
      condition_(std::move(condition)),
      joinQualification_(joinQualification)
{
}

std::shared_ptr<PipelineExpressionScope>
JoinElement::Bound::
createOutputScope()
{
    auto rootScope = root_->outputScope();
    auto leftScope = left_->outputScope()->defaultScope();
    auto rightScope = right_->outputScope()->defaultScope();

    auto tableScope = rootScope
        //->tableScope(leftScope)
        //->tableScope(rightScope)
        ->tableScope(std::make_shared<JoinLexicalScope>(rootScope, leftScope, rightScope));

#if 0
    cerr << "root is " << ML::type_name(*root_) << " left is "
         << ML::type_name(*left_) << " right is " << ML::type_name(*right_)
         << endl;
    cerr << "output scope for join: rootScope size is " << rootScope->numOutputFields()
         << " leftScope is " << leftScope->outputAdded().size()
         << " rightScope is " << rightScope->outputAdded().size()
         << " total scope is " << tableScope->numOutputFields()
         << endl;

    cerr << "known tables: " << endl;
    for (auto & t: tableScope->tables) {
        cerr << t.first << " " << t.second.fieldOffset << " " << ML::type_name(*t.second.scope) << endl;
    }
#endif

    return tableScope;
}
        
std::shared_ptr<ElementExecutor>
JoinElement::Bound::
start(const BoundParameters & getParam) const
{
    switch (condition_.style) {

    case AnnotatedJoinCondition::CROSS_JOIN:
        return std::make_shared<CrossJoinExecutor>
            (this,
             root_->start(getParam),
             left_->start(getParam),
             right_->start(getParam),
             leftRaw_->start(getParam),
             rightRaw_->start(getParam));

    case AnnotatedJoinCondition::EQUIJOIN:
        return std::make_shared<EquiJoinExecutor>
            (this,
             root_->start(getParam),
             left_->start(getParam),
             right_->start(getParam),
             leftRaw_->start(getParam),
             rightRaw_->start(getParam));

    default:
        throw HttpReturnException(400, "Can't execute that kind of join",
                                  "condition", condition_);
    }
}

std::shared_ptr<BoundPipelineElement>
JoinElement::Bound::
boundSource() const
{
    return left_->boundSource();
}

std::shared_ptr<PipelineExpressionScope>
JoinElement::Bound::
outputScope() const
{
    return outputScope_;
}


/*****************************************************************************/
/* ROOT ELEMENT                                                              */
/*****************************************************************************/

RootElement::
RootElement(std::shared_ptr<SqlBindingScope> outer)
    : outer(outer)
{
}

std::shared_ptr<BoundPipelineElement>
RootElement::
bind() const
{
    return std::make_shared<Bound>(outer);
}

/*****************************************************************************/
/* ROOT ELEMENT EXECUTOR                                                     */
/*****************************************************************************/

std::shared_ptr<PipelineResults>
RootElement::Executor::
take()
{
    return std::make_shared<PipelineResults>();
}

void
RootElement::Executor::
restart()
{
}

/*****************************************************************************/
/* BOUND ROOT ELEMENT                                                        */
/*****************************************************************************/

RootElement::Bound::
Bound(std::shared_ptr<SqlBindingScope> outer)
    : scope_(new PipelineExpressionScope(outer))
{

}

std::shared_ptr<ElementExecutor>
RootElement::Bound::
start(const BoundParameters & getParam) const
{
    return std::make_shared<Executor>();
}

std::shared_ptr<BoundPipelineElement>
RootElement::Bound::
boundSource() const
{
    return nullptr;
}

std::shared_ptr<PipelineExpressionScope>
RootElement::Bound::
outputScope() const
{
    return scope_;
}


/*****************************************************************************/
/* FROM ELEMENT                                                              */
/*****************************************************************************/

FromElement::
FromElement(std::shared_ptr<PipelineElement> root_,
            std::shared_ptr<TableExpression> from_,
            BoundTableExpression boundFrom_,
            WhenExpression when_,
            SelectExpression select_,
            std::shared_ptr<SqlExpression> where_,
            OrderByExpression orderBy_,
            GetParamInfo params_)
    : root(std::move(root_)), 
      from(std::move(from_)),
      boundFrom(std::move(boundFrom_)),
      select(std::move(select_)), 
      when(std::move(when_)), 
      where(std::move(where_)),
      orderBy(std::move(orderBy_))
{
    ExcAssert(this->from);
    ExcAssert(this->root);

    UnboundEntities unbound = from->getUnbound();
    //cerr << "unbound for from = " << jsonEncode(unbound) << endl;

    if (from->getType() == "join") {
        std::shared_ptr<JoinExpression> join
            = std::dynamic_pointer_cast<JoinExpression>(from);
        ExcAssert(join);

        impl.reset(new JoinElement(root,
                                   join->left, BoundTableExpression(),
                                   join->right, BoundTableExpression(),
                                   join->on, join->qualification,
                                   select, where, orderBy));
        // TODO: order by for join output
            
    }
    else if (from->getType() == "select") {
        std::shared_ptr<SelectSubtableExpression> subSelect
            = std::dynamic_pointer_cast<SelectSubtableExpression>(from);

        ExcAssert(subSelect);

        GetParamInfo getParamInfo = [&] (const Utf8String & paramName)
            -> std::shared_ptr<ExpressionValueInfo>
            {
                throw HttpReturnException(500, "No query parameter " + paramName);
            };

        if (params_)
            getParamInfo = params_;

        impl.reset(new SubSelectElement(root, subSelect->statement, orderBy, getParamInfo, from->getAs()));
    }
    else if (from->getType() == "datasetFunction") {
        std::shared_ptr<DatasetFunctionExpression> function = std::dynamic_pointer_cast<DatasetFunctionExpression>(from);
        ExcAssert(this->root);
        ExcAssert(function);

        GetParamInfo getParamInfo = [&] (const Utf8String & paramName)
            -> std::shared_ptr<ExpressionValueInfo>
            {
                throw HttpReturnException(500, "No query parameter " + paramName);
            };

        if (params_)
            getParamInfo = params_;

        impl.reset(new DatasetFunctionElement(this->root, function, getParamInfo));
    }
    else {
#if 0
        if (!unbound.params.empty())
            throw HttpReturnException(400, "Can't deal with from expression "
                                      "with unbound parameters",
                                      "exprType", from->getType(),
                                      "unbound", unbound);
#endif

        if (!from || from->getType() == "null")
        {
            //We have no from so we add a dummy TableOperations that will return a single row with no values

            TableOperations dummyTable;

            // Allow us to query row information from the dataset
            dummyTable.getRowInfo = [=] () { return make_shared<RowValueInfo>(std::vector<KnownColumn>()); };

            // Allow the dataset to override functions
            dummyTable.getFunction = [=] (SqlBindingScope & context,
                                            const Utf8String & tableName,
                                            const Utf8String & functionName,
                                            const std::vector<std::shared_ptr<ExpressionValueInfo> > & args)
                -> BoundFunction 
                {
                    return BoundFunction();
                };

            // Allow the dataset to run queries
            dummyTable.runQuery = [=] (const SqlBindingScope & context,
                                         const SelectExpression & select,
                                         const WhenExpression & when,
                                         const SqlExpression & where,
                                         const OrderByExpression & orderBy,
                                         ssize_t offset,
                                         ssize_t limit)
                -> BasicRowGenerator
                {

                    auto generateRows = [=] (ssize_t numToGenerate,
                                            SqlRowScope & rowScope,
                                            const BoundParameters & params)
                    ->std::vector<NamedRowValue>
                    {
                        std::vector<NamedRowValue> result;

                        if (offset == 0) {
                            NamedRowValue row;
                            row.rowName = RowName("result");
                            row.rowHash = row.rowName;
                            result.push_back(std::move(row));
                        }

                        return result;
                    };

                    return BasicRowGenerator(generateRows);
                };

            dummyTable.getChildAliases = [=] ()
                {
                    return std::vector<Utf8String>();
                };

            impl.reset(new GenerateRowsElement(root,
                                               select,
                                               dummyTable,
                                               "",
                                               when,
                                               where,
                                               orderBy));
        }
        else if (!!boundFrom) {
            // We have a pre-bound version of the dataset; use that
            impl.reset(new GenerateRowsElement(root,
                                               select,
                                               boundFrom.table,
                                               boundFrom.asName,
                                               when, 
                                               where,
                                               orderBy));
        }
        else { 

            // Need to bound here to get the dataset
            auto rootBound = root->bind();
            auto scope = rootBound->outputScope();

            BoundTableExpression bound = from->bind(*scope);
            impl.reset(new GenerateRowsElement(root,
                                               select,
                                               bound.table,
                                               bound.asName,
                                               when, 
                                               where,
                                               orderBy));
        }
    }
}

std::shared_ptr<BoundPipelineElement>
FromElement::
bind() const
{
    return impl->bind();
}


/*****************************************************************************/
/* FILTER WHERE ELEMENT                                                      */
/*****************************************************************************/

FilterWhereElement::
FilterWhereElement(std::shared_ptr<PipelineElement> source,
                   std::shared_ptr<SqlExpression> where)
    : where_(where), source_(source)
{
    ExcAssert(where_);
    ExcAssert(source_);
}

std::shared_ptr<BoundPipelineElement>
FilterWhereElement::
bind() const
{
    return std::make_shared<Bound>(source_->bind(), *where_);
}


/*****************************************************************************/
/* FILTER WHERE EXECUTOR                                                     */
/*****************************************************************************/

std::shared_ptr<PipelineResults>
FilterWhereElement::Executor::
take()
{
    while (true) {
        std::shared_ptr<PipelineResults> input = source_->take();

        // If nothing left to give, then return an empty vector
        if (!input)
            return input;
                
        // Evaluate the where expression...
        ExpressionValue storage;
        const ExpressionValue & pass = parent_->where_(*input, storage, GET_LATEST);
                
        // If it doesn't evaluate to true, then on to the next row
        if (!pass.isTrue())
            continue;

        // Otherwise, we have our result
        return input;
    }
}

void
FilterWhereElement::Executor::
restart()
{
    source_->restart();
}


/*****************************************************************************/
/* BOUND FILTER WHERE                                                        */
/*****************************************************************************/

FilterWhereElement::Bound::
Bound(std::shared_ptr<BoundPipelineElement> source,
      const SqlExpression & where)
    : source_(std::move(source)),
      scope_(source_->outputScope())
{
    where_ = where.bind(*scope_);
}

std::shared_ptr<ElementExecutor>
FilterWhereElement::Bound::
start(const BoundParameters & getParam) const
{
    auto result = std::make_shared<Executor>();
    result->parent_ = this;
    result->source_ = source_->start(getParam);
    return result;
}

std::shared_ptr<BoundPipelineElement>
FilterWhereElement::Bound::
boundSource() const
{
    return source_;
}

std::shared_ptr<PipelineExpressionScope>
FilterWhereElement::Bound::
outputScope() const
{
    return scope_;
}


/*****************************************************************************/
/* SELECT ELEMENT                                                            */
/*****************************************************************************/

SelectElement::
SelectElement(std::shared_ptr<PipelineElement> source,
              SelectExpression select)
    : select(std::make_shared<SelectExpression>(select)), source(source)
{
    ExcAssert(this->select);
}

SelectElement::
SelectElement(std::shared_ptr<PipelineElement> source,
              std::shared_ptr<SqlExpression> expr)
    : select(expr), source(source)
{
    ExcAssert(this->select);
}

std::shared_ptr<BoundPipelineElement>
SelectElement::
bind() const
{
    return std::make_shared<Bound>(source->bind(), *select);
}

/*****************************************************************************/
/* SELECT ELEMENT EXECUTOR                                                   */
/*****************************************************************************/

std::shared_ptr<PipelineResults>
SelectElement::Executor::
take()
{
    while (true) {
        std::shared_ptr<PipelineResults> input = source->take();

        // If nothing left to give, then return an empty vector
        if (!input)
            return input;

        // Run the select expression in this input's context
        ExpressionValue selected = parent->select_(*input, GET_ALL);

        input->values.emplace_back(std::move(selected));

        return input;
    }
}

void
SelectElement::Executor::
restart()
{
    source->restart();
}


/*****************************************************************************/
/* BOUND SELECT ELEMENT                                                      */
/*****************************************************************************/


SelectElement::Bound::
Bound(std::shared_ptr<BoundPipelineElement> source,
      const SqlExpression & select)
    : source_(std::move(source)),
      select_(select.bind(*source_->outputScope())),
      outputScope_(source_->outputScope()->selectScope({select_.info}))
{
}

std::shared_ptr<ElementExecutor>
SelectElement::Bound::
start(const BoundParameters & getParam) const
{
    auto result = std::make_shared<Executor>();
    result->parent = this;
    result->source = source_->start(getParam);
    return result;
}

std::shared_ptr<BoundPipelineElement>
SelectElement::Bound::
boundSource() const
{
    return source_;
}

std::shared_ptr<PipelineExpressionScope>
SelectElement::Bound::
outputScope() const
{
    return outputScope_;
}


/*****************************************************************************/
/* ORDER BY ELEMENT                                                          */
/*****************************************************************************/

OrderByElement::
OrderByElement(std::shared_ptr<PipelineElement> source,
               OrderByExpression orderBy)
    : source(source), orderBy(orderBy)
{
}

std::shared_ptr<BoundPipelineElement>
OrderByElement::
bind() const
{
    return std::make_shared<Bound>(source->bind(), orderBy);
}


/*****************************************************************************/
/* ORDER BY ELEMENT EXECUTOR                                                 */
/*****************************************************************************/

OrderByElement::Executor::
Executor(const Bound * parent,
         std::shared_ptr<ElementExecutor> source)
    : parent(parent), source(std::move(source)),
      numDone(-1)
{
}

std::shared_ptr<PipelineResults>
OrderByElement::Executor::
take()
{
    // We haven't returned anything yet.  Grab the entire set of results
    // from the input, sort it, and get it ready to serve up as results
    // of the query.
    if (numDone == -1) {
        // Get and sort the input

        while (true) {
            std::shared_ptr<PipelineResults> input = source->take();
            if (!input)
                break;
            sorted.emplace_back(std::move(input));
        }

        // We assume that the fields to sort on are at the end of the
        // list of fields.
        int offset
            = parent->scope_->numOutputFields()
            - parent->orderBy_.clauses.size();

        auto compare = [&] (const std::shared_ptr<PipelineResults> & p1,
                            const std::shared_ptr<PipelineResults> & p2)
            -> bool
            {
                return parent->orderBy_.less(p1->values, p2->values,
                                             offset);
            };

        std::sort(sorted.begin(), sorted.end(), compare);
                
        numDone = 0;
    }

    // OK, sorting is done.  Do we have anything left?  If not, return null
    if (numDone == sorted.size()) {
        sorted.clear();
        return nullptr;
    }

    // If so, return it
    return sorted[numDone++];
}

void
OrderByElement::Executor::
restart()
{
    // Don't re-sort the elements...
    numDone = 0;
}


/*****************************************************************************/
/* BOUND ORDER BY ELEMENT                                                    */
/*****************************************************************************/

OrderByElement::Bound::
Bound(std::shared_ptr<BoundPipelineElement> source,
      const OrderByExpression & orderBy)
    : source_(std::move(source)),
      scope_(source_->outputScope()),
      orderBy_(orderBy.bindAll(*scope_))
{
    ExcAssert(scope_->inLexicalScope());
}

std::shared_ptr<ElementExecutor>
OrderByElement::Bound::
start(const BoundParameters & getParam) const
{
    return std::make_shared<Executor>(this,
                                      source_->start(getParam));
}

std::shared_ptr<BoundPipelineElement>
OrderByElement::Bound::
boundSource() const
{
    return source_;
}

std::shared_ptr<PipelineExpressionScope>
OrderByElement::Bound::
outputScope() const
{
    return scope_;
}


/*****************************************************************************/
/* AGGREGATE LEXICAL SCOPE                                                   */
/*****************************************************************************/

AggregateLexicalScope::
AggregateLexicalScope(std::shared_ptr<PipelineExpressionScope> inner)
    : inner(inner)
{
}

ColumnGetter
AggregateLexicalScope::
doGetColumn(const ColumnName & columnName, int fieldOffset)
{
    //cerr << "aggregate scope getting variable " << columnName
    //     << " at field offset " << fieldOffset << endl;

    // We can pass through the same scope, since we will point to the
    // same object.
    auto innerGetter = inner->doGetColumn(Utf8String(), columnName);

    return innerGetter;
}

GetAllColumnsOutput
AggregateLexicalScope::
doGetAllColumns(std::function<ColumnName (const ColumnName &)> keep,
                int fieldOffset)
{
    return inner->doGetAllColumns("" /* table name */, keep);
}

BoundFunction
AggregateLexicalScope::
doGetFunction(const Utf8String & functionName,
              const std::vector<BoundSqlExpression> & args,
              int fieldOffset,
              SqlBindingScope & argScope)
{
    auto aggregate = inner->doGetAggregator(functionName, args);

    if (aggregate) {
        auto exec = [=] (const std::vector<ExpressionValue> & argValues,
                         const SqlRowScope & rowScope) -> ExpressionValue
            {
                auto & row = rowScope.as<PipelineResults>();

                std::shared_ptr<void> storage = aggregate.init();
                    
                std::vector<ExpressionValue> rowArgs(args.size());

                for (auto & r: row.group) {
                    // Apply the arguments to the row

                    for (unsigned i = 0;  i != args.size();  ++i)
                        rowArgs[i] = args[i](*r, GET_LATEST);

                    aggregate.process(&rowArgs[0], args.size(), storage.get());
                }

                return aggregate.extract(storage.get());
            };

        return { exec, aggregate.resultInfo };
    }
    else {
        return inner->doGetFunction(Utf8String(), functionName, args, argScope);
    }
}

Utf8String
AggregateLexicalScope::
as() const
{
    return Utf8String();
}

std::vector<std::shared_ptr<ExpressionValueInfo> >
AggregateLexicalScope::
outputAdded() const
{
    return { };
}


/*****************************************************************************/
/* PARTITION ELEMENT                                                         */
/*****************************************************************************/


PartitionElement::
PartitionElement(std::shared_ptr<PipelineElement> source,
                 int numValues)
    : source(source), numValues(numValues)
{
}

std::shared_ptr<BoundPipelineElement>
PartitionElement::
bind() const
{
    return std::make_shared<Bound>(source->bind(), numValues);
}


/*****************************************************************************/
/* PARTITION ELEMENT EXECUTOR                                                */
/*****************************************************************************/

PartitionElement::Executor::
Executor(const Bound * parent,
         std::shared_ptr<ElementExecutor> source,
         int firstIndex,
         int lastIndex)
    : parent(parent),
      source(std::move(source)),
      firstIndex(firstIndex), lastIndex(lastIndex)
{
    first = this->source->take();
}

bool
PartitionElement::Executor::
sameGroup(const std::vector<ExpressionValue> & group1,
          const std::vector<ExpressionValue> & group2) const
{
    for (unsigned i = firstIndex;  i < lastIndex;  ++i) {
        const ExpressionValue & e1 = group1[i];
        const ExpressionValue & e2 = group2[i];
        int cmp = e1.compare(e2);
        if (cmp != 0)
            return false;
    }
            
    return true;
};

// Take a group at a time
std::shared_ptr<PipelineResults>
PartitionElement::Executor::
take()
{
    // If no more, we're done
    if (!first)
        return nullptr;

    std::shared_ptr<PipelineResults> key = first;
    std::vector<std::shared_ptr<PipelineResults> > group;
            
    while (first && sameGroup(first->values, key->values)) {
        group.emplace_back(std::move(first));
        first = source->take();
    }

    // Now return the result of our group
    auto result = key;
    result->group = std::move(group);

   //cerr << "got group " << jsonEncode(result->group) << endl;

    return result;
}

void
PartitionElement::Executor::
restart()
{
    source->restart();
    first = source->take();
}


/*****************************************************************************/
/* BOUND PARTITION ELEMENT                                                   */
/*****************************************************************************/

PartitionElement::Bound::
Bound(std::shared_ptr<BoundPipelineElement> source,
      int numValues)
    : source_(std::move(source)),
      outputScope_(source_->outputScope()
                   ->tableScope(std::make_shared<AggregateLexicalScope>
                                (source_->outputScope()))),
      numValues_(numValues)
{
}

std::shared_ptr<ElementExecutor>
PartitionElement::Bound::
start(const BoundParameters & getParam) const
{
    return std::make_shared<Executor>
        (this, source_->start(getParam),
         source_->numOutputFields() - numValues_,
         source_->numOutputFields());
}
        
std::shared_ptr<BoundPipelineElement>
PartitionElement::Bound::
boundSource() const
{
    return source_;
}

std::shared_ptr<PipelineExpressionScope>
PartitionElement::Bound::
outputScope() const
{
    return outputScope_;
}


/*****************************************************************************/
/* PARAMS ELEMENT                                                            */
/*****************************************************************************/

ParamsElement::
ParamsElement(std::shared_ptr<PipelineElement> source,
              GetParamInfo getParamInfo)
    : source_(std::move(source)),
      getParamInfo_(std::move(getParamInfo))
{
}

std::shared_ptr<BoundPipelineElement>
ParamsElement::
bind() const
{
    return std::make_shared<Bound>(source_->bind(), getParamInfo_);
}


/*****************************************************************************/
/* PARAMS ELEMENT EXECUTOR                                                   */
/*****************************************************************************/

ParamsElement::Executor::
Executor(std::shared_ptr<ElementExecutor> source,
         BoundParameters getParam)
    : source_(std::move(source)),
      getParam_(std::move(getParam))
{
    ExcAssert(getParam_);
}

std::shared_ptr<PipelineResults>
ParamsElement::Executor::
take()
{
    auto result = source_->take();
    result->getParam = getParam_;
    return result;
}

void
ParamsElement::Executor::
restart()
{
}


/*****************************************************************************/
/* BOUND PARAMS ELEMENT                                                      */
/*****************************************************************************/

ParamsElement::Bound::
Bound(std::shared_ptr<BoundPipelineElement> source,
      GetParamInfo getParamInfo)
    : source_(std::move(source)),
      outputScope_(source_->outputScope()->parameterScope(std::move(getParamInfo), {} /* no extra output fields */))
{
}
        
std::shared_ptr<ElementExecutor>
ParamsElement::Bound::
start(const BoundParameters & getParam) const
{
    return std::make_shared<Executor>(source_->start(getParam),
                                      getParam);
}

std::shared_ptr<BoundPipelineElement>
ParamsElement::Bound::
boundSource() const
{
    return source_;
}

std::shared_ptr<PipelineExpressionScope>
ParamsElement::Bound::
outputScope() const
{
    return outputScope_;
}

/*****************************************************************************/
/* DATASET FUNCTION ELEMENT                                                  */
/*****************************************************************************/

DatasetFunctionElement::
DatasetFunctionElement(std::shared_ptr<PipelineElement> root, std::shared_ptr<DatasetFunctionExpression> function, GetParamInfo getParamInfo)
 : source_(std::move(root)), function_(function)
{
    ExcAssert(function->args.size() <= 2);
    ExcAssert(function->args.size() > 0);
    ExcAssert(source_);
    ExcAssert(getParamInfo);

    if (function_->functionName == "merge") {
        ExcAssert(function->args.size() == 2);

        pipeline = source_
            ->params(getParamInfo)
            ->from(function->args[0], WhenExpression::TRUE,
                   SelectExpression::STAR, SelectExpression::TRUE,
                   OrderByExpression(), getParamInfo)
            ->select("rowName()")
            ->sort(OrderByExpression::parse("rowName()"))
            ->select("rowName()")
            ->select("*");

        pipelineRight = source_
            ->params(getParamInfo)
            ->from(function->args[1], WhenExpression::TRUE,
                   SelectExpression::STAR, SelectExpression::TRUE,
                   OrderByExpression(), getParamInfo)
            ->select("rowName()")
            ->sort(OrderByExpression::parse("rowName()"))
            ->select("rowName()")
            ->select("*");
    }
    else
    {
        pipeline = source_
            ->params(getParamInfo)
            ->from(function->args[0], WhenExpression::TRUE,
                   SelectExpression::STAR, SelectExpression::TRUE,
                   OrderByExpression(), getParamInfo);
    }
}

std::shared_ptr<BoundPipelineElement>
DatasetFunctionElement::
bind() const
{
    if (pipelineRight)
        return std::make_shared<Bound>(source_->bind(), pipeline->bind(), pipelineRight->bind(), function_->getAs(), function_->functionName);
    else
        return std::make_shared<Bound>(source_->bind(), pipeline->bind(), function_->getAs(), function_->functionName);
}

/*****************************************************************************/
/* TRANSPOSE LEXICAL SCOPE                                                   */
/*****************************************************************************/

TransposeLexicalScope::
TransposeLexicalScope(std::shared_ptr<PipelineExpressionScope> inner, std::shared_ptr<RowValueInfo> rowValueInfo, Utf8String asName)
                    : TableLexicalScope(rowValueInfo, asName),
                    inner(inner) {

}

GetAllColumnsOutput
TransposeLexicalScope::
doGetAllColumns(std::function<ColumnName (const ColumnName &)> keep,
                int fieldOffset)
{
    //cerr << "transpose lexical scope get columns: fieldOffset = "
    //     << fieldOffset << endl;

    ExcAssertGreaterEqual(fieldOffset, 0);

    std::vector<KnownColumn> columnsWithInfo;

    auto exec = [=] (const SqlRowScope & rowScope, const VariableFilter & filter) -> ExpressionValue
        {
            auto & row = rowScope.as<PipelineResults>();

            const ExpressionValue & rowContents
            = row.values.at(fieldOffset + ROW_CONTENTS);

            RowValue result;

            auto onColumn = [&] (const PathElement & columnName,
                                 const ExpressionValue & value)
            {
                //We have to check it in here because we dont know all the rownames in
                ColumnName outputName = keep(columnName);

                if (outputName.empty() && !asName.empty()) {

                    //try with the table alias
                    outputName = keep(PathElement(asName) + columnName);
                }

                if (outputName.empty())
                    return true;

                auto onAtom = [&] (const Path & columnName,
                                   const Path & prefix,
                                   CellValue atom,
                                   Date ts)
                {
                    result.emplace_back(prefix + columnName,
                                        std::move(atom), ts);
                    return true;
                };

                // TODO: lots of optimizations possible here...
                value.forEachAtom(onAtom, outputName);

                return true;
            };

            if (!rowContents.empty())
                rowContents.forEachColumn(onColumn);

            ExpressionValue val(std::move(result));
            return val.getFilteredDestructive(filter);
        };

    GetAllColumnsOutput result;
    result.info = std::make_shared<RowValueInfo>(columnsWithInfo, SCHEMA_OPEN);
    result.exec = exec;
    return result;
}

ColumnGetter
TransposeLexicalScope::
doGetColumn(const ColumnName & columnName, int fieldOffset)
{
    return TableLexicalScope::doGetColumn(columnName, fieldOffset);
}

std::set<Utf8String>
TransposeLexicalScope::
tableNames() const {
    return {asName};
}

std::vector<std::shared_ptr<ExpressionValueInfo> >
TransposeLexicalScope::
outputAdded() const {

    return TableLexicalScope::outputAdded();
}

/*****************************************************************************/
/* DATASET FUNCTION ELEMENT TRANSPOSE EXECUTOR                               */
/*****************************************************************************/

DatasetFunctionElement::TransposeExecutor::
TransposeExecutor(std::shared_ptr<ElementExecutor> subpipeline) :
     subpipeline_(subpipeline)
{

}

std::shared_ptr<PipelineResults>
DatasetFunctionElement::TransposeExecutor::
take()
{
    return subpipeline_->takeColumn();
}

std::shared_ptr<PipelineResults> 
DatasetFunctionElement::TransposeExecutor::
takeColumn()
{
    return subpipeline_->take();
}

void
DatasetFunctionElement::TransposeExecutor::
restart()
{
    subpipeline_->restart();
}

/*****************************************************************************/
/* DATASET FUNCTION ELEMENT MERGE EXECUTOR                               */
/*****************************************************************************/

DatasetFunctionElement::MergeExecutor::
MergeExecutor(std::shared_ptr<ElementExecutor> subpipelineLeft, std::shared_ptr<ElementExecutor> subpipelineRight) :
     subpipelineLeft_(subpipelineLeft), subpipelineRight_(subpipelineRight)
{
    left = subpipelineLeft_->take();
    right = subpipelineRight_->take();
}

std::shared_ptr<PipelineResults>
DatasetFunctionElement::MergeExecutor::
take()
{
    std::shared_ptr<PipelineResults> result;
    while (left && right) {
        auto& leftRowName = left->values[left->values.size() - 2];
        auto& rightRowName = right->values[right->values.size() - 2];

        if (leftRowName < rightRowName) {
            left = subpipelineLeft_->take();
        }
        else if (leftRowName > rightRowName) {
            right = subpipelineRight_->take();
        }
        else{

            RowValue row;
            left->values[left->values.size() - 1].appendToRow(ColumnName(), row);
            right->values[right->values.size() - 1].appendToRow(ColumnName(), row);

            result = left;
            result->values.push_back(leftRowName);
            result->values.push_back(ExpressionValue(row));

            left = subpipelineLeft_->take();
            right = subpipelineRight_->take();

            break;
        }
    }

    return result;
}

void
DatasetFunctionElement::MergeExecutor::
restart()
{
    subpipelineLeft_->restart();
    subpipelineRight_->restart();
    left = subpipelineLeft_->take();
    right = subpipelineRight_->take();
}

/*****************************************************************************/
/* BOUND DATASET FUNCTION ELEMENT                                            */
/*****************************************************************************/

DatasetFunctionElement::Bound::
Bound(std::shared_ptr<BoundPipelineElement> source,
      std::shared_ptr<BoundPipelineElement> subpipeline,
      const Utf8String& asName,
      const Utf8String& functionName)
    : source_(std::move(source)),
      subpipeline_(std::move(subpipeline)),
      asName_(asName),
      functionName_(functionName),
      outputScope_(createOuputScope())
{
}

DatasetFunctionElement::Bound::
Bound(std::shared_ptr<BoundPipelineElement> source,
      std::shared_ptr<BoundPipelineElement> subpipeline,
      std::shared_ptr<BoundPipelineElement> subpipelineRight,
      const Utf8String& asName,
      const Utf8String& functionName)
    : source_(std::move(source)),
      subpipeline_(std::move(subpipeline)),
      subpipelineRight_(std::move(subpipelineRight)),
      asName_(asName),
      functionName_(functionName),
      outputScope_(createOuputScope())
{
}

std::shared_ptr<PipelineExpressionScope>
DatasetFunctionElement::Bound::
createOuputScope()
{
    //For Transpose to get a complete schema we would need all the row names from the sub pipeline.
    //TODO: for Merge we should get the complete schema
    std::vector<KnownColumn> columns;
    std::shared_ptr<RowValueInfo> rowValueInfo = std::make_shared<RowValueInfo>(columns, SCHEMA_OPEN);

    if (functionName_ == "transpose")
        return source_->outputScope()->tableScope(std::make_shared<TransposeLexicalScope>(subpipeline_->outputScope(), rowValueInfo, asName_));
    else if (functionName_ == "merge")
        return subpipeline_->outputScope()->tableScope(std::make_shared<TableLexicalScope>(rowValueInfo, asName_));
    else
        throw HttpReturnException(400, "Unknown dataset function in pipeline executor",
                                  "function", functionName_);
}

std::shared_ptr<ElementExecutor>
DatasetFunctionElement::Bound::
start(const BoundParameters & getParam) const
{
    if (functionName_ == "transpose")
        return std::make_shared<TransposeExecutor>(subpipeline_->start(getParam));
    else if (functionName_ == "merge")
        return std::make_shared<MergeExecutor>(subpipeline_->start(getParam), subpipelineRight_->start(getParam));
    else
        throw HttpReturnException(400, "Unknown dataset function in pipeline executor",
                                  "function", functionName_);
}

std::shared_ptr<BoundPipelineElement>
DatasetFunctionElement::Bound::
boundSource() const
{
    return source_;
}

std::shared_ptr<PipelineExpressionScope>
DatasetFunctionElement::Bound::
outputScope() const
{
    return outputScope_;
}

} // namespace MLDB
} // namespace Datacratic
<|MERGE_RESOLUTION|>--- conflicted
+++ resolved
@@ -1032,13 +1032,9 @@
 {
     return std::make_shared<Bound>(root->bind(),
                                    leftImpl->bind(),
-<<<<<<< HEAD
-                                    rightImpl->bind(),
-                                    leftRaw->bind(),
-                                    rightRaw->bind(),
-=======
                                    rightImpl->bind(),
->>>>>>> 852ebf71
+                                   leftRaw->bind(),
+                                   rightRaw->bind(),
                                    condition,
                                    joinQualification);
 }
