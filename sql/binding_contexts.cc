/** binding_contexts.cc                                              -*- C++ -*-
    Jeremy Barnes, 14 March 2015

    This file is part of MLDB. Copyright 2015 Datacratic. All rights reserved.


    Contexts in which to execute scoped SQL expressions.
*/

#include "binding_contexts.h"
#include "http/http_exception.h"

using namespace std;


namespace Datacratic {
namespace MLDB {


/*****************************************************************************/
/* READ THROUGH BINDING CONTEXT                                              */
/*****************************************************************************/

BoundSqlExpression
ReadThroughBindingContext::
rebind(BoundSqlExpression expr)
{
    auto outerExec = expr.exec;

    // Call the exec function with the context pivoted to the output context
    expr.exec = [=] (const SqlRowScope & context,
                     ExpressionValue & storage,
                     const VariableFilter & filter)
        -> const ExpressionValue &
        {
            auto & row = static_cast<const RowContext &>(context);
            return outerExec(row.outer, storage, filter);
        };

    return expr;
}

BoundFunction
ReadThroughBindingContext::
doGetFunction(const Utf8String & tableName,
              const Utf8String & functionName,
              const std::vector<std::shared_ptr<SqlExpression> > & args)
{
#if 0
   // Rebind the function parameters to the outer
    std::vector<BoundSqlExpression> outerArgs;
    for (auto & arg: args) {
        if (arg.metadata.isConstant)  //don't rebind constant expression since they don't need to access the row
            outerArgs.emplace_back(std::move(arg));
        else
            outerArgs.emplace_back(std::move(rebind(arg)));
    }
#endif
    // Get the outer function
    auto outerFunction = outer.doGetFunction(tableName, functionName, args);

    BoundFunction result = outerFunction;

    if (!outerFunction)
        return result;

    // Call it with the outer context
    result.exec = [=] (const std::vector<BoundSqlExpression> & args,
                       const SqlRowScope & context)
        {
            auto & row = static_cast<const RowContext &>(context);
<<<<<<< HEAD
            cerr << "rebinding to apply function " << functionName
            << ": context type is "
            << ML::type_name(context) << " outer type is "
            << ML::type_name(row.outer) << endl;

=======
            //cerr << "rebinding to apply function " << functionName
            //<< ": context type is "
            //<< ML::type_name(context) << " outer type is "
            //<< ML::type_name(row.outer) << endl;
>>>>>>> e549c672
            return outerFunction(args, row.outer);
        };

    return result;
}

VariableGetter
ReadThroughBindingContext::
doGetVariable(const Utf8String & tableName,
              const Utf8String & variableName)
{
    auto outerImpl = outer.doGetVariable(tableName, variableName);

    return {[=] (const SqlRowScope & context,
                 ExpressionValue & storage,
                 const VariableFilter & filter) -> const ExpressionValue &
            {
                auto & row = static_cast<const RowContext &>(context);
                cerr << "getting variable " << variableName
                     << " from outer: context type is "
                     << ML::type_name(context) << " outer type is "
                     << ML::type_name(row.outer) << endl;
                return outerImpl(row.outer, storage, filter);
            },
            outerImpl.info};
}

GetAllColumnsOutput
ReadThroughBindingContext::
doGetAllColumns(const Utf8String & tableName,
                std::function<Utf8String (const Utf8String &)> keep)
{
    GetAllColumnsOutput result = outer.doGetAllColumns(tableName, keep);
    auto outerFn = result.exec;
    result.exec = [=] (const SqlRowScope & scope)
        {
            auto & row = static_cast<const RowContext &>(scope);
            return outerFn(row.outer);
        };
    return result;
}

VariableGetter
ReadThroughBindingContext::
doGetBoundParameter(const Utf8String & paramName)
{
    auto outerImpl = outer.doGetBoundParameter(paramName);

    return {[=] (const SqlRowScope & context,
                 ExpressionValue & storage,
                 const VariableFilter & filter) -> const ExpressionValue &
            {
                auto & row = static_cast<const RowContext &>(context);
                return outerImpl(row.outer, storage, filter);
            },
            outerImpl.info};
}

std::shared_ptr<Function>
ReadThroughBindingContext::
doGetFunctionEntity(const Utf8String & functionName)
{
    return outer.doGetFunctionEntity(functionName);
}

std::shared_ptr<Dataset>
ReadThroughBindingContext::
doGetDataset(const Utf8String & datasetName)
{
    return outer.doGetDataset(datasetName);
}

std::shared_ptr<Dataset>
ReadThroughBindingContext::
doGetDatasetFromConfig(const Any & datasetConfig)
{
    return outer.doGetDatasetFromConfig(datasetConfig);
}


/*****************************************************************************/
/* COLUMN EXPRESSION BINDING CONTEXT                                         */
/*****************************************************************************/

BoundFunction
ColumnExpressionBindingContext::
doGetFunction(const Utf8String & tableName,
              const Utf8String & functionName,
              const std::vector<std::shared_ptr<SqlExpression> > & args)
{

    if (functionName == "columnName") {
        return {[=] (const std::vector<BoundSqlExpression> & args,
                     const SqlRowScope & context)
                {
                    auto & col = static_cast<const ColumnContext &>(context);
                    return ExpressionValue(col.columnName.toUtf8String(),
                                           Date::negativeInfinity());
                },
                std::make_shared<Utf8StringValueInfo>()};
    }

    auto fn = outer.doGetColumnFunction(functionName);

    if (fn)
    {
         return {[=] (const std::vector<BoundSqlExpression> & args,
                 const SqlRowScope & context)
            {
                auto & col = static_cast<const ColumnContext &>(context);

                // consider changing the signature of the column function 
                // to let them evaluate their args as a potential speed improvement
                std::vector<ExpressionValue> evaluatedArgs;
                evaluatedArgs.reserve(args.size());
                for (auto & arg: args)
                    evaluatedArgs.emplace_back(std::move(arg(context)));

                return fn(col.columnName, evaluatedArgs); 
            },
            std::make_shared<Utf8StringValueInfo>()};
    }

    auto sqlfn = SqlBindingScope::doGetFunction(tableName, functionName, args);

    if (sqlfn)
        return sqlfn;

    throw HttpReturnException(400, "Unknown function " + functionName + " in column expression");

}

/*****************************************************************************/
/* SQL EXPRESSION WHEN SCOPE                                                 */
/*****************************************************************************/

BoundFunction
SqlExpressionWhenScope::
doGetFunction(const Utf8String & tableName,
              const Utf8String & functionName,
              const std::vector<std::shared_ptr<SqlExpression> > & args)
{
    if (functionName == "timestamp") {
        isTupleDependent = true;
        return  {[=] (const std::vector<BoundSqlExpression> & args,
                      const SqlRowScope & scope)
                {
                    auto & row = static_cast<const RowScope &>(scope);
                    return ExpressionValue(row.ts, row.ts);
                },
                std::make_shared<TimestampValueInfo>()};
    }

    return ReadThroughBindingContext::doGetFunction(tableName, functionName,
                                                    args);
}


/*****************************************************************************/
/* SQL EXPRESSION PARAM SCOPE                                                */
/*****************************************************************************/

VariableGetter
SqlExpressionParamScope::
doGetBoundParameter(const Utf8String & paramName)
{
    return {[=] (const SqlRowScope & scope,
                 ExpressionValue & storage,
                 const VariableFilter & filter) -> const ExpressionValue &
            {
                
                auto & row = static_cast<const RowScope &>(scope);
                return row.params(paramName);
            },
            std::make_shared<AnyValueInfo>() };
}


} // namespace MLDB
} // namespace Datacratic<|MERGE_RESOLUTION|>--- conflicted
+++ resolved
@@ -69,18 +69,12 @@
                        const SqlRowScope & context)
         {
             auto & row = static_cast<const RowContext &>(context);
-<<<<<<< HEAD
-            cerr << "rebinding to apply function " << functionName
-            << ": context type is "
-            << ML::type_name(context) << " outer type is "
-            << ML::type_name(row.outer) << endl;
-
-=======
+
             //cerr << "rebinding to apply function " << functionName
             //<< ": context type is "
             //<< ML::type_name(context) << " outer type is "
             //<< ML::type_name(row.outer) << endl;
->>>>>>> e549c672
+
             return outerFunction(args, row.outer);
         };
 
